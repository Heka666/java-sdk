--- conflicted
+++ resolved
@@ -131,7 +131,6 @@
   }
 
   /**
-<<<<<<< HEAD
    * Instantiates a new `Conversation` with IAM. Note that if the access token is specified in the iamOptions,
    * you accept responsibility for managing the access token yourself. You must set a new access token before this one
    * expires. Failing to do so will result in authentication errors after this token expires.
@@ -143,46 +142,6 @@
   public Conversation(String versionDate, IamOptions iamOptions) {
     this(versionDate);
     setIamCredentials(iamOptions);
-=======
-   * Get response to user input.
-   *
-   * Get a response to a user's input. There is no rate limit for this operation.
-   *
-   * @param messageOptions the {@link MessageOptions} containing the options for the call
-   * @return a {@link ServiceCall} with a response type of {@link MessageResponse}
-   */
-  public ServiceCall<MessageResponse> message(MessageOptions messageOptions) {
-    Validator.notNull(messageOptions, "messageOptions cannot be null");
-    String[] pathSegments = { "v1/workspaces", "message" };
-    String[] pathParameters = { messageOptions.workspaceId() };
-    RequestBuilder builder = RequestBuilder.post(RequestBuilder.constructHttpUrl(getEndPoint(), pathSegments,
-        pathParameters));
-    builder.query(VERSION, versionDate);
-    if (messageOptions.nodesVisitedDetails() != null) {
-      builder.query("nodes_visited_details", String.valueOf(messageOptions.nodesVisitedDetails()));
-    }
-    final JsonObject contentJson = new JsonObject();
-    if (messageOptions.input() != null) {
-      contentJson.add("input", GsonSingleton.getGson().toJsonTree(messageOptions.input()));
-    }
-    if (messageOptions.alternateIntents() != null) {
-      contentJson.addProperty("alternate_intents", messageOptions.alternateIntents());
-    }
-    if (messageOptions.context() != null) {
-      contentJson.add("context", GsonSingleton.getGson().toJsonTree(messageOptions.context()));
-    }
-    if (messageOptions.entities() != null) {
-      contentJson.add("entities", GsonSingleton.getGson().toJsonTree(messageOptions.entities()));
-    }
-    if (messageOptions.intents() != null) {
-      contentJson.add("intents", GsonSingleton.getGson().toJsonTree(messageOptions.intents()));
-    }
-    if (messageOptions.output() != null) {
-      contentJson.add("output", GsonSingleton.getGson().toJsonTree(messageOptions.output()));
-    }
-    builder.bodyJson(contentJson);
-    return createServiceCall(builder.build(), ResponseConverterUtils.getObject(MessageResponse.class));
->>>>>>> c0ba4aac
   }
 
   /**
