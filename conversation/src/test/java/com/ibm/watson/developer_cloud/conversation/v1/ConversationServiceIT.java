--- conflicted
+++ resolved
@@ -28,13 +28,10 @@
 import java.util.Map;
 import java.util.UUID;
 
-<<<<<<< HEAD
-=======
 import org.junit.Ignore;
 import org.junit.Test;
 import org.junit.runner.RunWith;
 
->>>>>>> ef9a344f
 import com.ibm.watson.developer_cloud.conversation.v1.model.Context;
 import com.ibm.watson.developer_cloud.conversation.v1.model.Counterexample;
 import com.ibm.watson.developer_cloud.conversation.v1.model.CounterexampleCollection;
@@ -1693,16 +1690,10 @@
     try {
       String dialogNodeDescription2 = "Updated description of " + dialogNodeName;
       Date start = new Date();
-<<<<<<< HEAD
       UpdateDialogNodeOptions updateOptions = new UpdateDialogNodeOptions
               .Builder(workspaceId, dialogNodeName, dialogNodeName2)
               .newDescription(dialogNodeDescription2)
               .build();
-=======
-      UpdateDialogNodeOptions updateOptions =
-          new UpdateDialogNodeOptions.Builder(workspaceId, dialogNodeName, dialogNodeName2)
-              .newDescription(dialogNodeDescription2).build();
->>>>>>> ef9a344f
       DialogNode response = service.updateDialogNode(updateOptions).execute();
       assertNotNull(response);
       assertNotNull(response.getDialogNode());
