--- conflicted
+++ resolved
@@ -237,52 +237,6 @@
   }
 
   /**
-<<<<<<< HEAD
-=======
-   * Test detect faces from bytes or stream.
-   *
-   * @throws IOException Signals that an I/O exception has occurred.
-   */
-  @Ignore
-  @Test
-  public void testDetectFacesFromBytes() throws IOException {
-    File images = new File(IMAGE_FACE_FILE);
-    DetectFacesOptions options = new DetectFacesOptions.Builder().imagesFile(images).build();
-    DetectedFaces result = service.detectFaces(options).execute().getResult();
-    assertDetectedFaces(result, options);
-  }
-
-  /**
-   * Test detect faces from file.
-   *
-   * @throws FileNotFoundException the file not found exception
-   */
-  @Ignore
-  @Test
-  public void testDetectFacesFromFile() throws FileNotFoundException {
-    File images = new File(IMAGE_FACE_FILE);
-
-    DetectFacesOptions options = new DetectFacesOptions.Builder().imagesFile(images).build();
-    DetectedFaces detectedFaces = service.detectFaces(options).execute().getResult();
-    assertDetectedFaces(detectedFaces, options);
-  }
-
-  /**
-   * Test detect faces from url.
-   */
-  @Ignore
-  @Test
-  public void testDetectFacesFromUrl() {
-    DetectFacesOptions options = new DetectFacesOptions.Builder()
-        .url(IMAGE_FACE_URL)
-        .build();
-
-    DetectedFaces detectedFaces = service.detectFaces(options).execute().getResult();
-    assertDetectedFaces(detectedFaces, options);
-  }
-
-  /**
->>>>>>> f5893d3a
    * Test list all the classifiers.
    */
   @Ignore
