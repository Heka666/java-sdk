/**
 * Copyright 2015 IBM Corp. All Rights Reserved.
 * 
 * Licensed under the Apache License, Version 2.0 (the "License"); you may not use this file except
 * in compliance with the License. You may obtain a copy of the License at
 * 
 * http://www.apache.org/licenses/LICENSE-2.0
 * 
 * Unless required by applicable law or agreed to in writing, software distributed under the License
 * is distributed on an "AS IS" BASIS, WITHOUT WARRANTIES OR CONDITIONS OF ANY KIND, either express
 * or implied. See the License for the specific language governing permissions and limitations under
 * the License.
 */
package com.ibm.watson.developer_cloud;

import static com.ibm.watson.developer_cloud.http.HttpHeaders.CONTENT_TYPE;

import java.io.IOException;

import org.apache.commons.lang3.StringUtils;
import org.junit.After;

import com.google.gson.Gson;
import com.ibm.watson.developer_cloud.http.HttpMediaType;
import com.ibm.watson.developer_cloud.util.GsonSingleton;

import okhttp3.mockwebserver.MockResponse;
import okhttp3.mockwebserver.MockWebServer;

/**
 * Utility class to Mock the Watson Services.
 * 
 */
public abstract class WatsonServiceUnitTest extends WatsonServiceTest {

  /** The Constant DELETE. */
  protected static final String DELETE = "DELETE";
  
  /** The Constant GET. */
  protected static final String GET = "GET";
  
  /** The Constant POST. */
  protected static final String POST = "POST";
  
  /** The Constant PUT. */
  protected static final String PUT = "PUT";

  private static final Gson GSON = GsonSingleton.getGson();

  /** The server. */
  protected MockWebServer server;

<<<<<<< HEAD
  /** The mock server. */
  @Deprecated // use OkHttp's MockWebServer instead (see #316)
  protected ClientAndServer mockServer;

=======
>>>>>>> 924273b4
  /**
   * Setups and starts the mock server.
   * 
   * @throws Exception the exception
   */
  @Override
  public void setUp() throws Exception {
    server = new MockWebServer();
    server.start();
  }

  /**
   * Tear down.
   *
   * @throws IOException Signals that an I/O exception has occurred.
   */
  @After
  public void tearDown() throws IOException {
    server.shutdown();
  }

  /**
   * Gets the mock web server url.
   *
   * @return the server url
   */
  protected String getMockWebServerUrl() {
    return StringUtils.chop(server.url("/").toString());
  }

  /**
   * Create a MockResponse with JSON content type and the object serialized to JSON as body.
   *
   * @param body the body
   * @return the mock response
   */
  protected static MockResponse jsonResponse(Object body) {
    return new MockResponse()
        .addHeader(CONTENT_TYPE, HttpMediaType.APPLICATION_JSON)
        .setBody(GSON.toJson(body));
  }

}<|MERGE_RESOLUTION|>--- conflicted
+++ resolved
@@ -12,8 +12,6 @@
  * the License.
  */
 package com.ibm.watson.developer_cloud;
-
-import static com.ibm.watson.developer_cloud.http.HttpHeaders.CONTENT_TYPE;
 
 import java.io.IOException;
 
@@ -50,13 +48,6 @@
   /** The server. */
   protected MockWebServer server;
 
-<<<<<<< HEAD
-  /** The mock server. */
-  @Deprecated // use OkHttp's MockWebServer instead (see #316)
-  protected ClientAndServer mockServer;
-
-=======
->>>>>>> 924273b4
   /**
    * Setups and starts the mock server.
    * 
