/**
 * Copyright 2015 IBM Corp. All Rights Reserved.
 *
 * Licensed under the Apache License, Version 2.0 (the "License"); you may not use this file except
 * in compliance with the License. You may obtain a copy of the License at
 *
 * http://www.apache.org/licenses/LICENSE-2.0
 *
 * Unless required by applicable law or agreed to in writing, software distributed under the License
 * is distributed on an "AS IS" BASIS, WITHOUT WARRANTIES OR CONDITIONS OF ANY KIND, either express
 * or implied. See the License for the specific language governing permissions and limitations under
 * the License.
 */
package com.ibm.watson.developer_cloud.natural_language_classifier.v1;

import static org.junit.Assert.assertEquals;
import static org.junit.Assert.assertNotNull;
import static org.junit.Assert.assertTrue;

import java.io.File;
import java.util.List;

import com.ibm.watson.developer_cloud.service.exception.NotFoundException;

import org.junit.Assume;
import org.junit.AssumptionViolatedException;
import org.junit.Before;
import org.junit.Test;

import com.ibm.watson.developer_cloud.WatsonServiceTest;
import com.ibm.watson.developer_cloud.natural_language_classifier.v1.model.Classification;
import com.ibm.watson.developer_cloud.natural_language_classifier.v1.model.Classifier;
import com.ibm.watson.developer_cloud.natural_language_classifier.v1.model.Classifier.Status;
import com.ibm.watson.developer_cloud.natural_language_classifier.v1.model.Classifiers;

/**
 * The Class NaturalLanguageClassifierTest.
 */
public class NaturalLanguageClassifierIT extends WatsonServiceTest {

  /** The classifier id. */
  private String classifierId;

  /** The service. */
  private NaturalLanguageClassifier service;

  /**
   * Creates the classifier.
   *
   * @throws Exception the exception
   */
  @Test
  public void createAndGetStatusForClassifier() throws Exception {
    final File trainingData =
        new File("src/test/resources/natural_language_classifier/weather_data_train.csv");

    final String name = "itest-example";
    Classifier classifier = service.createClassifier(name, "en", trainingData).execute();

    try {
      assertNotNull(classifier);
      assertEquals(Status.TRAINING, classifier.getStatus());
      assertEquals(name, classifier.getName());

      Thread.sleep(2000L);
      classifier = service.getClassifier(classifier.getId()).execute();

      assertNotNull(classifier);
      assertEquals(name, classifier.getName());
    } finally {
      service.deleteClassifier(classifier.getId());
    }

  }

  /**
   * Test delete all classifiers.
   */
  @Test
  public void testDeleteAllClassifiers() {
    List<Classifier> classifiers = service.getClassifiers().execute().getClassifiers();
    for (Classifier classifier : classifiers) {
      if (!classifier.getId().equals(classifierId)) {
        service.deleteClassifier(classifier.getId()).execute();
      }
    }
  }


  /**
   * Test classify.
<<<<<<< HEAD
=======
   *
   * @throws Exception the exception
>>>>>>> 924273b4
   */
  @Test
  public void testClassify() {
    final Classification classification;

    try {
      classification = service.classify(classifierId, "is it hot outside?").execute();
    } catch (NotFoundException e) {
      // #324: Classifiers may be empty, because of other tests interfering.
      // The build should not fail here, because this is out of our control.
      throw new AssumptionViolatedException(e.getMessage(), e);
    }

    assertNotNull(classification);
    assertEquals("temperature", classification.getTopClass());
  }

  /*
   * (non-Javadoc)
   *
   * @see com.ibm.watson.developer_cloud.WatsonServiceTest#setUp()
   */
  @Override
  @Before
  public void setUp() throws Exception {
    super.setUp();
    service = new NaturalLanguageClassifier();
    service.setDefaultHeaders(getDefaultHeaders());
    service.setUsernameAndPassword(getValidProperty("natural_language_classifier.username"),
        getValidProperty("natural_language_classifier.password"));
    service.setEndPoint(getValidProperty("natural_language_classifier.url"));
    classifierId = getValidProperty("natural_language_classifier.classifier_id");
  }

  /**
   * Test get classifier.
   */
  @Test
  public void testGetClassifier() {
    final Classifier classifier;

    try {
      classifier = service.getClassifier(classifierId).execute();
    } catch(NotFoundException e) {
      // #324: Classifiers may be empty, because of other tests interfering.
      // The build should not fail here, because this is out of our control.
      throw new AssumptionViolatedException(e.getMessage(), e);
    }
    assertNotNull(classifier);
    assertEquals(classifierId, classifier.getId());
  }

  /**
   * Test get classifiers.
   */
  @Test
  public void testGetClassifiers() {
    final Classifiers classifiers = service.getClassifiers().execute();
    assertNotNull(classifiers);

    // #324: Classifiers may be empty, because of other tests interfering.
    // The build should not fail here, because this is out of our control.
    Assume.assumeFalse(classifiers.getClassifiers().isEmpty());
  }
}<|MERGE_RESOLUTION|>--- conflicted
+++ resolved
@@ -15,12 +15,9 @@
 
 import static org.junit.Assert.assertEquals;
 import static org.junit.Assert.assertNotNull;
-import static org.junit.Assert.assertTrue;
 
 import java.io.File;
 import java.util.List;
-
-import com.ibm.watson.developer_cloud.service.exception.NotFoundException;
 
 import org.junit.Assume;
 import org.junit.AssumptionViolatedException;
@@ -32,6 +29,7 @@
 import com.ibm.watson.developer_cloud.natural_language_classifier.v1.model.Classifier;
 import com.ibm.watson.developer_cloud.natural_language_classifier.v1.model.Classifier.Status;
 import com.ibm.watson.developer_cloud.natural_language_classifier.v1.model.Classifiers;
+import com.ibm.watson.developer_cloud.service.exception.NotFoundException;
 
 /**
  * The Class NaturalLanguageClassifierTest.
@@ -85,15 +83,9 @@
       }
     }
   }
-
-
+  
   /**
    * Test classify.
-<<<<<<< HEAD
-=======
-   *
-   * @throws Exception the exception
->>>>>>> 924273b4
    */
   @Test
   public void testClassify() {
