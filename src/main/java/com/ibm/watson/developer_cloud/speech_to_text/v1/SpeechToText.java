/**
 * Copyright 2015 IBM Corp. All Rights Reserved.
 * 
 * Licensed under the Apache License, Version 2.0 (the "License"); you may not use this file except
 * in compliance with the License. You may obtain a copy of the License at
 * 
 * http://www.apache.org/licenses/LICENSE-2.0
 * 
 * Unless required by applicable law or agreed to in writing, software distributed under the License
 * is distributed on an "AS IS" BASIS, WITHOUT WARRANTIES OR CONDITIONS OF ANY KIND, either express
 * or implied. See the License for the specific language governing permissions and limitations under
 * the License.
 */
package com.ibm.watson.developer_cloud.speech_to_text.v1;

import java.io.File;
import java.io.InputStream;
import java.util.List;

import com.google.gson.JsonObject;
import com.ibm.watson.developer_cloud.http.HttpStatus;
import com.ibm.watson.developer_cloud.http.RequestBuilder;
import com.ibm.watson.developer_cloud.service.ServiceCall;
import com.ibm.watson.developer_cloud.service.ServiceCallback;
import com.ibm.watson.developer_cloud.service.WatsonService;
import com.ibm.watson.developer_cloud.speech_to_text.v1.model.SessionStatus;
import com.ibm.watson.developer_cloud.speech_to_text.v1.model.SpeechModel;
import com.ibm.watson.developer_cloud.speech_to_text.v1.model.SpeechModelSet;
import com.ibm.watson.developer_cloud.speech_to_text.v1.model.SpeechResults;
import com.ibm.watson.developer_cloud.speech_to_text.v1.model.SpeechSession;
import com.ibm.watson.developer_cloud.speech_to_text.v1.util.MediaTypeUtils;
import com.ibm.watson.developer_cloud.speech_to_text.v1.websocket.RecognizeDelegate;
import com.ibm.watson.developer_cloud.speech_to_text.v1.websocket.WebSocketSpeechToTextClient;
import com.ibm.watson.developer_cloud.util.GsonSingleton;
<<<<<<< HEAD
import com.ibm.watson.developer_cloud.util.ResponseUtil;
import com.ibm.watson.developer_cloud.util.Validate;
=======
import com.ibm.watson.developer_cloud.util.ResponseUtils;
import com.ibm.watson.developer_cloud.util.Validator;
import com.squareup.okhttp.MediaType;
import com.squareup.okhttp.Request;
import com.squareup.okhttp.RequestBody;
import com.squareup.okhttp.Response;
>>>>>>> 9d2da7d7

/**
 * The Speech to Text service uses IBM's speech recognition capabilities to convert English speech
 * into text. The transcription of incoming audio is continuously sent back to the client with
 * minimal delay, and it is corrected as more speech is heard.
 * 
 * @version v1
 * @see <a
 *      href="http://www.ibm.com/smarterplanet/us/en/ibmwatson/developercloud/speech-to-text.html">
 *      Speech to Text</a>
 */
public class SpeechToText extends WatsonService {

  private static final String CONTINUOUS = "continuous";
  private static final String INACTIVITY_TIMEOUT = "inactivity_timeout";
  private static final String MAX_ALTERNATIVES = "max_alternatives";
  private static final String MODEL = "model";
  private static final String PATH_MODEL = "/v1/models/%s";
  private static final String PATH_MODELS = "/v1/models";
  private static final String PATH_RECOGNIZE = "/v1/recognize";
  private static final String PATH_SESSION = "/v1/sessions/%s";
  private static final String PATH_SESSION_RECOGNIZE = "/v1/sessions/%s/recognize";
  private static final String PATH_SESSIONS = "/v1/sessions";
  private static final String TIMESTAMPS = "timestamps";
  private final static String URL = "https://stream.watsonplatform.net/speech-to-text/api";
  private static final String WORD_CONFIDENCE = "word_confidence";
  private static final String SESSION = "session";
  private static final String KEYWORDS_THRESHOLD = "keywords_threshold";
  private static final String WORD_ALTERNATIVES_THRESHOLD = "word_alternatives_threshold";
  private static final String KEYWORDS = "keywords";

  /**
   * Instantiates a new speech to text.
   */
  public SpeechToText() {
    super("speech_to_text");
    setEndPoint(URL);
  }

  /**
   * Builds the recognize request using the {@link RecognizeOptions}.
   * 
   * @param requestBuilder the request builder
   * @param options the options
   */
  private void buildRecognizeRequest(RequestBuilder requestBuilder, RecognizeOptions options) {
    if (options == null)
      return;

    if (options.getWordConfidence() != null)
      requestBuilder.withQuery(WORD_CONFIDENCE, options.getWordConfidence());

    if (options.getContinuous() != null)
      requestBuilder.withQuery(CONTINUOUS, options.getContinuous());

    if (options.getMaxAlternatives() != null)
      requestBuilder.withQuery(MAX_ALTERNATIVES, options.getMaxAlternatives());

    if (options.getTimestamps() != null)
      requestBuilder.withQuery(TIMESTAMPS, options.getTimestamps());

    if (options.getInactivityTimeout() != null)
      requestBuilder.withQuery(INACTIVITY_TIMEOUT, options.getInactivityTimeout());

    if (options.getModel() != null)
      requestBuilder.withQuery(MODEL, options.getModel());

    if (options.getKeywordsThreshold() != null)
      requestBuilder.withQuery(KEYWORDS_THRESHOLD, options.getKeywordsThreshold());

    if (options.getKeywords() != null && options.getKeywords().length > 0)
      requestBuilder.withQuery(KEYWORDS, GsonSingleton.getGsonWithoutPrettyPrinting().toJson(options.getKeywords()));

    if (options.getWordAlternativesThreshold() != null)
      requestBuilder.withQuery(WORD_ALTERNATIVES_THRESHOLD, options.getWordAlternativesThreshold());
  }

  /**
   * Create a session to lock an engine to the session. You can use the session for multiple
   * recognition requests, so that each request is processed with the same speech-to-text engine.
   * Use the cookie that is returned from this operation in the Set-Cookie header for each request
   * that uses this session. The session expires after 15 minutes of inactivity.
   * 
   * @return the {@link SpeechSession}
   */
  public ServiceCall<SpeechSession> createSession() {
    final String model = null;
    return createSession(model);
  }

  /**
   * Create a session to lock an engine to the session. You can use the session for multiple
   * recognition requests, so that each request is processed with the same speech-to-text engine.
   * Use the cookie that is returned from this operation in the Set-Cookie header for each request
   * that uses this session. The session expires after 15 minutes of inactivity.
   * 
   * @param model the model
   * @return the {@link SpeechSession}
   */
<<<<<<< HEAD
  public ServiceCall<SpeechSession> createSession(SpeechModel model) {
    Validate.notNull(model, "Model cannot be null");
=======
  public SpeechSession createSession(SpeechModel model) {
    Validator.notNull(model, "model cannot be null");
>>>>>>> 9d2da7d7
    return createSession(model.getName());
  }

  /**
   * Create a session to lock an engine to the session. You can use the session for multiple
   * recognition requests, so that each request is processed with the same speech-to-text engine.
   * Use the cookie that is returned from this operation in the Set-Cookie header for each request
   * that uses this session. The session expires after 15 minutes of inactivity.
   * 
   * @param model the model
   * @return the {@link SpeechSession}
   */
  public ServiceCall<SpeechSession> createSession(final String model) {
    final RequestBuilder request = RequestBuilder.post(PATH_SESSIONS);

    if (model != null)
      request.withQuery(MODEL, model);

<<<<<<< HEAD
    return createServiceCall(createCall(request.build3()), ResponseUtil.getObjectConverter(SpeechSession.class));
=======
    final Response response = execute(request.build());
    final SpeechSession speechSession = ResponseUtils.getObject(response, SpeechSession.class);
    return speechSession;
>>>>>>> 9d2da7d7
  }

  /**
   * Delete a session.
   * 
   * @param session the speech session
   */
  public ServiceCall<Void> deleteSession(final SpeechSession session) {
    if (session == null)
      throw new IllegalArgumentException("Session was not specified");

    final okhttp3.Request request = RequestBuilder.delete(String.format(PATH_SESSION, session.getSessionId())).build3();

<<<<<<< HEAD
    return createServiceCall(createCall(request), ResponseUtil.getVoidConverter());
=======
    ResponseUtils.getString(response);
    if (response.code() != HttpStatus.NO_CONTENT)
      throw new RuntimeException("Cound't delete session");
>>>>>>> 9d2da7d7
  }

  /**
   * Gets the speech model.
   * 
   * @param name the name
   * @return the model
   */
  public ServiceCall<SpeechModel> getModel(final String name) {
    if (name == null)
      throw new IllegalArgumentException("Name was not specified");

    final okhttp3.Request request = RequestBuilder.get(String.format(PATH_MODEL, name)).build3();
    return createServiceCall(createCall(request), ResponseUtil.getObjectConverter(SpeechModel.class));
  }

  /**
   * Gets the models.
   * 
   * @return the models
   */
  public ServiceCall<List<SpeechModel>> getModels() {
    final okhttp3.Request request = RequestBuilder.get(PATH_MODELS).build3();
    return createServiceCall(createCall(request), ResponseUtil.getSpeechModelSetConverter());
  }

  /**
   * Gets the session status. Concurrent recognition tasks during the same session are not allowed.
   * This method offers a way to check whether the session can accept another recognition task. The
   * returned state must be "initialized" to call {@link #recognize(File, String, RecognizeOptions)}
   * .
   * 
   * @param session the speech session
   * @return the model
   */
  public ServiceCall<SessionStatus> getRecognizeStatus(final SpeechSession session) {
    if (session == null)
      throw new IllegalArgumentException("Session was not specified");

<<<<<<< HEAD
    final okhttp3.Request request = RequestBuilder.get(String.format(PATH_SESSION_RECOGNIZE, session.getSessionId())).build3();
    return createServiceCall(createCall(request), ResponseUtil.getObjectConverter(SessionStatus.class));
=======
    final Request request =
        RequestBuilder.get(String.format(PATH_SESSION_RECOGNIZE, session.getSessionId())).build();
    final Response response = execute(request);
    final JsonObject jsonObject = ResponseUtils.getJsonObject(response);
    return GsonSingleton.getGsonWithoutPrettyPrinting().fromJson(jsonObject.get(SESSION), SessionStatus.class);
>>>>>>> 9d2da7d7
  }

  /**
   * Recognizes an audio file and returns {@link SpeechResults}. It will try to recognize the audio
   * format based on the file extension.<br>
   * Here is an example of how to recognize an audio file:
   * 
   * <pre>
   * SpeechToText service = new SpeechToText();
   * service.setUsernameAndPassword(&quot;USERNAME&quot;, &quot;PASSWORD&quot;);
   * service.setEndPoint(&quot;SERVICE_URL&quot;);
   * 
   * SpeechResults results = service.recognize(new File(&quot;sample1.wav&quot;));
   * System.out.println(results);
   * </pre>
   * 
   * @param audio the audio file
   * @return the {@link SpeechResults}
   * @throws IllegalArgumentException if the file extension doesn't match a valid audio type
   */
  public ServiceCall<SpeechResults> recognize(File audio) {
    return recognize(audio, (RecognizeOptions) null);
  }

  /**
   * Recognizes an audio file and returns {@link SpeechResults}.<br>
   * <br>
   * Here is an example of how to recognize an audio file:
   * 
   * <pre>
   * SpeechToText service = new SpeechToText();
   * service.setUsernameAndPassword(&quot;USERNAME&quot;, &quot;PASSWORD&quot;);
   * service.setEndPoint(&quot;SERVICE_URL&quot;);
   * 
   * RecognizeOptions options = new RecognizeOptions().maxAlternatives(3).continuous(true);
   * 
   * SpeechResults results = service.recognize(new File(&quot;sample1.wav&quot;), options);
   * System.out.println(results);
   * </pre>
   * 
   * @param audio the audio
   * @param options the options
   * @return the speech results
   */
<<<<<<< HEAD
  public ServiceCall<SpeechResults> recognize(File audio, RecognizeOptions options) {
    Validate.isTrue(audio != null && audio.exists(), "audio file is null or does not exist");
=======
  public SpeechResults recognize(File audio, RecognizeOptions options) {
    Validator.isTrue(audio != null && audio.exists(), "audio file is null or does not exist");
>>>>>>> 9d2da7d7

    final double fileSize = audio.length() / Math.pow(1024, 2);
    Validator.isTrue(fileSize < 100.0, "The audio file is greater than 100MB.");

    String contentType = MediaTypeUtils.getMediaTypeFromFile(audio);
    if (options != null && options.getContentType() != null)
      contentType = options.getContentType();
    Validator.notNull(contentType, "The audio format cannot be recognized");

    String path = PATH_RECOGNIZE;
    if (options != null && (options.getSessionId() != null && !options.getSessionId().isEmpty()))
      path = String.format(PATH_SESSION_RECOGNIZE, options.getSessionId());

    final RequestBuilder requestBuilder = RequestBuilder.post(path);
    buildRecognizeRequest(requestBuilder, options);
    requestBuilder.withBody(okhttp3.RequestBody.create(okhttp3.MediaType.parse(contentType), audio));
    return createServiceCall(createCall(requestBuilder.build3()), ResponseUtil.getObjectConverter(SpeechResults.class));
  }

  /**
   * Recognizes an audio file and returns {@link SpeechResults}.
   * 
   * @param audio the audio file
   * @param contentType the media type of the audio.
   * @return the {@link SpeechResults}
   * @deprecated Deprecated in 2.6.0<br>
   *             Use {@link SpeechToText#recognize(File, RecognizeOptions)}
   * 
   */
  public ServiceCall<SpeechResults> recognize(File audio, String contentType) {
    return recognize(audio, contentType, null);
  }

  /**
   * Recognizes an audio file and returns {@link SpeechResults}.
   * 
   * @param audio the audio file
   * @param contentType the media type of the audio. If you use the audio/l16 MIME type, specify the
   *        rate and channels.
   * 
   * @param options the {@link RecognizeOptions}
   * @return the {@link SpeechResults}
   * @deprecated Deprecated in 2.6.0<br>
   *             Use {@link SpeechToText#recognize(File, RecognizeOptions)}
   */
  public ServiceCall<SpeechResults> recognize(File audio, String contentType, RecognizeOptions options) {
    RecognizeOptions opt = options;
    if (opt == null)
      opt = new RecognizeOptions().contentType(contentType);

    return recognize(audio, opt);
  }

  /**
   * Recognizes an audio {@link InputStream} using WebSockets. The {@link RecognizeDelegate}
   * instance will be called every time the service sends {@link SpeechResults}.<br>
   * <br>
   * 
   * Here is an example of how to recognize an audio file using WebSockets and get interim results:
   * 
   * <pre>
   * SpeechToText service = new SpeechToText();
   * service.setUsernameAndPassword(&quot;USERNAME&quot;, &quot;PASSWORD&quot;);
   * service.setEndPoint(&quot;SERVICE_URL&quot;);
   * 
   * RecognizeOptions options = new RecognizeOptions().continuous(true).interimResults(true);
   * 
   * service.recognizeWS(new FileInputStream(&quot;sample1.wav&quot;), options, new BaseRecognizeDelegate() {
   *   &#064;Override
   *   public void onMessage(SpeechResults speechResults) {
   *     System.out.println(speechResults);
   *   }
   * });
   * </pre>
   * 
   * @param audio the audio input stream
   * @param options the recognize options
   * @param delegate the delegate
   */
  public void recognizeUsingWebSockets(InputStream audio, RecognizeOptions options,
      RecognizeDelegate delegate) {
    Validator.notNull(audio, "audio cannot be null");
    Validator.notNull(options, "options cannot be null");
    Validator.notNull(options.getContentType(), "options.contentType cannot be null");
    Validator.notNull(delegate, "delegate cannot be null");

    String url = getEndPoint().replaceFirst("(https|http)", "wss");
    WebSocketSpeechToTextClient webSocket =
        new WebSocketSpeechToTextClient(url + PATH_RECOGNIZE, getToken());
    webSocket.recognize(audio, options, delegate);
  }
}<|MERGE_RESOLUTION|>--- conflicted
+++ resolved
@@ -15,34 +15,26 @@
 
 import java.io.File;
 import java.io.InputStream;
+import java.lang.reflect.Type;
 import java.util.List;
 
-import com.google.gson.JsonObject;
-import com.ibm.watson.developer_cloud.http.HttpStatus;
+import com.google.gson.reflect.TypeToken;
 import com.ibm.watson.developer_cloud.http.RequestBuilder;
+import com.ibm.watson.developer_cloud.service.ResponseConverter;
 import com.ibm.watson.developer_cloud.service.ServiceCall;
-import com.ibm.watson.developer_cloud.service.ServiceCallback;
 import com.ibm.watson.developer_cloud.service.WatsonService;
 import com.ibm.watson.developer_cloud.speech_to_text.v1.model.SessionStatus;
 import com.ibm.watson.developer_cloud.speech_to_text.v1.model.SpeechModel;
-import com.ibm.watson.developer_cloud.speech_to_text.v1.model.SpeechModelSet;
 import com.ibm.watson.developer_cloud.speech_to_text.v1.model.SpeechResults;
 import com.ibm.watson.developer_cloud.speech_to_text.v1.model.SpeechSession;
 import com.ibm.watson.developer_cloud.speech_to_text.v1.util.MediaTypeUtils;
 import com.ibm.watson.developer_cloud.speech_to_text.v1.websocket.RecognizeDelegate;
 import com.ibm.watson.developer_cloud.speech_to_text.v1.websocket.WebSocketSpeechToTextClient;
 import com.ibm.watson.developer_cloud.util.GsonSingleton;
-<<<<<<< HEAD
-import com.ibm.watson.developer_cloud.util.ResponseUtil;
-import com.ibm.watson.developer_cloud.util.Validate;
-=======
-import com.ibm.watson.developer_cloud.util.ResponseUtils;
+import com.ibm.watson.developer_cloud.util.ResponseConverterUtils;
 import com.ibm.watson.developer_cloud.util.Validator;
-import com.squareup.okhttp.MediaType;
-import com.squareup.okhttp.Request;
-import com.squareup.okhttp.RequestBody;
-import com.squareup.okhttp.Response;
->>>>>>> 9d2da7d7
+
+import okhttp3.Request;
 
 /**
  * The Speech to Text service uses IBM's speech recognition capabilities to convert English speech
@@ -50,8 +42,8 @@
  * minimal delay, and it is corrected as more speech is heard.
  * 
  * @version v1
- * @see <a
- *      href="http://www.ibm.com/smarterplanet/us/en/ibmwatson/developercloud/speech-to-text.html">
+ * @see <a href=
+ *      "http://www.ibm.com/smarterplanet/us/en/ibmwatson/developercloud/speech-to-text.html">
  *      Speech to Text</a>
  */
 public class SpeechToText extends WatsonService {
@@ -69,10 +61,10 @@
   private static final String TIMESTAMPS = "timestamps";
   private final static String URL = "https://stream.watsonplatform.net/speech-to-text/api";
   private static final String WORD_CONFIDENCE = "word_confidence";
-  private static final String SESSION = "session";
   private static final String KEYWORDS_THRESHOLD = "keywords_threshold";
   private static final String WORD_ALTERNATIVES_THRESHOLD = "word_alternatives_threshold";
   private static final String KEYWORDS = "keywords";
+  private static final Type TYPE_LIST_MODELS = new TypeToken<List<SpeechModel>>() {}.getType();
 
   /**
    * Instantiates a new speech to text.
@@ -142,13 +134,8 @@
    * @param model the model
    * @return the {@link SpeechSession}
    */
-<<<<<<< HEAD
   public ServiceCall<SpeechSession> createSession(SpeechModel model) {
-    Validate.notNull(model, "Model cannot be null");
-=======
-  public SpeechSession createSession(SpeechModel model) {
-    Validator.notNull(model, "model cannot be null");
->>>>>>> 9d2da7d7
+    Validator.notNull(model, "Model cannot be null");
     return createSession(model.getName());
   }
 
@@ -167,33 +154,22 @@
     if (model != null)
       request.withQuery(MODEL, model);
 
-<<<<<<< HEAD
-    return createServiceCall(createCall(request.build3()), ResponseUtil.getObjectConverter(SpeechSession.class));
-=======
-    final Response response = execute(request.build());
-    final SpeechSession speechSession = ResponseUtils.getObject(response, SpeechSession.class);
-    return speechSession;
->>>>>>> 9d2da7d7
+    return createServiceCall(request.build(), ResponseConverterUtils.getObject(SpeechSession.class));
   }
 
   /**
    * Delete a session.
-   * 
+   *
    * @param session the speech session
+   * @return the service call
    */
   public ServiceCall<Void> deleteSession(final SpeechSession session) {
     if (session == null)
       throw new IllegalArgumentException("Session was not specified");
 
-    final okhttp3.Request request = RequestBuilder.delete(String.format(PATH_SESSION, session.getSessionId())).build3();
-
-<<<<<<< HEAD
-    return createServiceCall(createCall(request), ResponseUtil.getVoidConverter());
-=======
-    ResponseUtils.getString(response);
-    if (response.code() != HttpStatus.NO_CONTENT)
-      throw new RuntimeException("Cound't delete session");
->>>>>>> 9d2da7d7
+    Request request = RequestBuilder.delete(String.format(PATH_SESSION, session.getSessionId())).build();
+
+    return createServiceCall(request, ResponseConverterUtils.getVoid());
   }
 
   /**
@@ -206,8 +182,8 @@
     if (name == null)
       throw new IllegalArgumentException("Name was not specified");
 
-    final okhttp3.Request request = RequestBuilder.get(String.format(PATH_MODEL, name)).build3();
-    return createServiceCall(createCall(request), ResponseUtil.getObjectConverter(SpeechModel.class));
+    Request request = RequestBuilder.get(String.format(PATH_MODEL, name)).build();
+    return createServiceCall(request, ResponseConverterUtils.getObject(SpeechModel.class));
   }
 
   /**
@@ -216,8 +192,9 @@
    * @return the models
    */
   public ServiceCall<List<SpeechModel>> getModels() {
-    final okhttp3.Request request = RequestBuilder.get(PATH_MODELS).build3();
-    return createServiceCall(createCall(request), ResponseUtil.getSpeechModelSetConverter());
+    Request request = RequestBuilder.get(PATH_MODELS).build();
+    ResponseConverter<List<SpeechModel>> converter = ResponseConverterUtils.getGenericObject(TYPE_LIST_MODELS, "models");
+    return createServiceCall(request, converter);
   }
 
   /**
@@ -233,16 +210,8 @@
     if (session == null)
       throw new IllegalArgumentException("Session was not specified");
 
-<<<<<<< HEAD
-    final okhttp3.Request request = RequestBuilder.get(String.format(PATH_SESSION_RECOGNIZE, session.getSessionId())).build3();
-    return createServiceCall(createCall(request), ResponseUtil.getObjectConverter(SessionStatus.class));
-=======
-    final Request request =
-        RequestBuilder.get(String.format(PATH_SESSION_RECOGNIZE, session.getSessionId())).build();
-    final Response response = execute(request);
-    final JsonObject jsonObject = ResponseUtils.getJsonObject(response);
-    return GsonSingleton.getGsonWithoutPrettyPrinting().fromJson(jsonObject.get(SESSION), SessionStatus.class);
->>>>>>> 9d2da7d7
+    Request request = RequestBuilder.get(String.format(PATH_SESSION_RECOGNIZE, session.getSessionId())).build();
+    return createServiceCall(request, ResponseConverterUtils.getObject(SessionStatus.class));
   }
 
   /**
@@ -287,13 +256,9 @@
    * @param options the options
    * @return the speech results
    */
-<<<<<<< HEAD
+
   public ServiceCall<SpeechResults> recognize(File audio, RecognizeOptions options) {
-    Validate.isTrue(audio != null && audio.exists(), "audio file is null or does not exist");
-=======
-  public SpeechResults recognize(File audio, RecognizeOptions options) {
     Validator.isTrue(audio != null && audio.exists(), "audio file is null or does not exist");
->>>>>>> 9d2da7d7
 
     final double fileSize = audio.length() / Math.pow(1024, 2);
     Validator.isTrue(fileSize < 100.0, "The audio file is greater than 100MB.");
@@ -310,41 +275,7 @@
     final RequestBuilder requestBuilder = RequestBuilder.post(path);
     buildRecognizeRequest(requestBuilder, options);
     requestBuilder.withBody(okhttp3.RequestBody.create(okhttp3.MediaType.parse(contentType), audio));
-    return createServiceCall(createCall(requestBuilder.build3()), ResponseUtil.getObjectConverter(SpeechResults.class));
-  }
-
-  /**
-   * Recognizes an audio file and returns {@link SpeechResults}.
-   * 
-   * @param audio the audio file
-   * @param contentType the media type of the audio.
-   * @return the {@link SpeechResults}
-   * @deprecated Deprecated in 2.6.0<br>
-   *             Use {@link SpeechToText#recognize(File, RecognizeOptions)}
-   * 
-   */
-  public ServiceCall<SpeechResults> recognize(File audio, String contentType) {
-    return recognize(audio, contentType, null);
-  }
-
-  /**
-   * Recognizes an audio file and returns {@link SpeechResults}.
-   * 
-   * @param audio the audio file
-   * @param contentType the media type of the audio. If you use the audio/l16 MIME type, specify the
-   *        rate and channels.
-   * 
-   * @param options the {@link RecognizeOptions}
-   * @return the {@link SpeechResults}
-   * @deprecated Deprecated in 2.6.0<br>
-   *             Use {@link SpeechToText#recognize(File, RecognizeOptions)}
-   */
-  public ServiceCall<SpeechResults> recognize(File audio, String contentType, RecognizeOptions options) {
-    RecognizeOptions opt = options;
-    if (opt == null)
-      opt = new RecognizeOptions().contentType(contentType);
-
-    return recognize(audio, opt);
+    return createServiceCall(requestBuilder.build(), ResponseConverterUtils.getObject(SpeechResults.class));
   }
 
   /**
@@ -373,16 +304,14 @@
    * @param options the recognize options
    * @param delegate the delegate
    */
-  public void recognizeUsingWebSockets(InputStream audio, RecognizeOptions options,
-      RecognizeDelegate delegate) {
+  public void recognizeUsingWebSockets(InputStream audio, RecognizeOptions options, RecognizeDelegate delegate) {
     Validator.notNull(audio, "audio cannot be null");
     Validator.notNull(options, "options cannot be null");
     Validator.notNull(options.getContentType(), "options.contentType cannot be null");
     Validator.notNull(delegate, "delegate cannot be null");
 
     String url = getEndPoint().replaceFirst("(https|http)", "wss");
-    WebSocketSpeechToTextClient webSocket =
-        new WebSocketSpeechToTextClient(url + PATH_RECOGNIZE, getToken());
+    WebSocketSpeechToTextClient webSocket = new WebSocketSpeechToTextClient(url + PATH_RECOGNIZE, getToken());
     webSocket.recognize(audio, options, delegate);
   }
 }