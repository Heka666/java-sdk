/**
 * Copyright 2015 IBM Corp. All Rights Reserved.
 * 
 * Licensed under the Apache License, Version 2.0 (the "License"); you may not use this file except
 * in compliance with the License. You may obtain a copy of the License at
 * 
 * http://www.apache.org/licenses/LICENSE-2.0
 * 
 * Unless required by applicable law or agreed to in writing, software distributed under the License
 * is distributed on an "AS IS" BASIS, WITHOUT WARRANTIES OR CONDITIONS OF ANY KIND, either express
 * or implied. See the License for the specific language governing permissions and limitations under
 * the License.
 */
package com.ibm.watson.developer_cloud.util;

import java.io.IOException;
import java.io.InputStream;
import java.io.UnsupportedEncodingException;
import java.net.URLEncoder;
<<<<<<< HEAD
import java.util.ArrayList;
=======
import java.util.Arrays;
>>>>>>> c9a23eb2
import java.util.HashMap;
import java.util.List;
import java.util.Map;
import java.util.Properties;
import java.util.logging.Level;
import java.util.logging.Logger;

import org.apache.commons.lang3.ArrayUtils;

import com.ibm.watson.developer_cloud.service.WatsonService;

import okhttp3.Request;

/**
 * Utility functions to use when creating a
 * {@link com.ibm.watson.developer_cloud.http.RequestBuilder }
 * 
 */
public class RequestUtils {

  /**
   * Default end point for relative request. It will be updated by {@link WatsonService} with the
   * real service end point.
   */
  public static final String DEFAULT_ENDPOINT = "http://do.not.use";

  private static final Logger LOG = Logger.getLogger(RequestUtils.class.getName());

  private static final String[] properties =
      new String[] {"java.vendor", "java.version", "os.arch", "os.name", "os.version"};
  private static String userAgent;

  /**
   * Encode a string into a valid URL string.
   *
   * @param content the content
   * @return the string
   */
  public static String encode(String content) {
    try {
      return URLEncoder.encode(content, "UTF-8");
    } catch (final UnsupportedEncodingException e) {
      return null;
    }
  }

  /**
   * Checks if is relative.
   *
   * @param request the okhttp3 request
   * @return true, if is relative
   */
  public static boolean isRelative(Request request) {
    return request.url().toString().startsWith(DEFAULT_ENDPOINT);
  }

  /**
   * Return a copy of a {@link Map} excluding the given key, or array of keys.
   * 
   * @param params the parameters
   * @param toOmit the keys to omit
   * @return the map with the omitted key-value pars
   */
  public static Map<String, Object> omit(Map<String, Object> params, String... toOmit) {
    if (params == null)
      return null;

    final Map<String, Object> ret = new HashMap<String, Object>(params);

    if (toOmit != null)
      ret.keySet().removeAll(Arrays.asList(toOmit));

    return ret;
  }


  /**
   * Return a copy of a {@link Map} with only the specified given key, or array of keys.
   * If {@code toPick} is empty all keys will remain in the Map.
   * 
   * @param params the parameters
   * @param toPick the keys to pick
   * @return the map with the picked key-value pars
   */

  public static Map<String, Object> pick(Map<String, Object> params, String... toPick) {
    if (params == null)
      return null;

    final Map<String, Object> ret = new HashMap<String, Object>(params);

    if (toPick != null && toPick.length > 0)
      ret.keySet().retainAll(Arrays.asList(toPick));

    return ret;
  }

  /**
   * Replace the url end point (schema + host + port) with the given end point.
   * 
   * @param url the url to update
   * @param endPoint the end point
   * @return the new url
   */
  public static String replaceEndPoint(String url, String endPoint) {
    return endPoint + url.replaceFirst(DEFAULT_ENDPOINT, "");
  }

  /**
   * Creates a String of all elements of an iterable, separated by a separator.
   *
   * @param iterable the iterable
   * @param separator the separator
   * @return the joined String
   */
  public static String join(Iterable<?> iterable, String separator) {
    final StringBuilder sb = new StringBuilder();
    boolean first = true;

    for (Object item : iterable) {
      if (first)
        first = false;
      else
        sb.append(separator);

      sb.append(item.toString());
    }

    return sb.toString();
  }

  /**
   * Gets the user agent.
   *
   * @return the user agent
   */
  public static String getUserAgent() {
    if (userAgent == null) {
      userAgent = buildUserAgent();
    }
    return userAgent;
  }

  private static String loadSdkVersion() {
    InputStream inputStream = Thread.currentThread().getContextClassLoader().getResourceAsStream("version.properties");
    Properties properties = new Properties();

    try {
      properties.load(inputStream);
    } catch (IOException e) {
      LOG.log(Level.WARNING, "Could not load version.properties", e);
    }

    return properties.getProperty("version", "unknown-version");
  }

  public static void main(String[] args) {
    System.out.println(getUserAgent());
  }

  /**
   * Builds the user agent using System properties
   *
   * @return the string that represents the user agent
   */
  private static String buildUserAgent() {
    final List<String> details = new ArrayList<String>();
    for (String propertyName : properties) {
      details.add(propertyName + "=" + System.getProperty(propertyName));
    }

    return "watson-apis-java-sdk/" + loadSdkVersion() + " (" + RequestUtils.join(details, "; ") + ")";
  }

}<|MERGE_RESOLUTION|>--- conflicted
+++ resolved
@@ -17,11 +17,8 @@
 import java.io.InputStream;
 import java.io.UnsupportedEncodingException;
 import java.net.URLEncoder;
-<<<<<<< HEAD
 import java.util.ArrayList;
-=======
 import java.util.Arrays;
->>>>>>> c9a23eb2
 import java.util.HashMap;
 import java.util.List;
 import java.util.Map;
@@ -101,7 +98,7 @@
   /**
    * Return a copy of a {@link Map} with only the specified given key, or array of keys.
    * If {@code toPick} is empty all keys will remain in the Map.
-   * 
+   *
    * @param params the parameters
    * @param toPick the keys to pick
    * @return the map with the picked key-value pars
