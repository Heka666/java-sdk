/**
 * Copyright 2015 IBM Corp. All Rights Reserved.
 *
 * Licensed under the Apache License, Version 2.0 (the "License"); you may not use this file except
 * in compliance with the License. You may obtain a copy of the License at
 *
 * http://www.apache.org/licenses/LICENSE-2.0
 *
 * Unless required by applicable law or agreed to in writing, software distributed under the License
 * is distributed on an "AS IS" BASIS, WITHOUT WARRANTIES OR CONDITIONS OF ANY KIND, either express
 * or implied. See the License for the specific language governing permissions and limitations under
 * the License.
 */
package com.ibm.watson.developer_cloud.util;

import java.lang.reflect.Type;
import java.text.ParseException;
import java.text.SimpleDateFormat;
import java.util.Date;
import java.util.logging.Level;
import java.util.logging.Logger;

import com.google.gson.JsonDeserializationContext;
import com.google.gson.JsonDeserializer;
import com.google.gson.JsonElement;
import com.google.gson.JsonParseException;

/**
 * Date deserializer for different date format across all the Watson APIs.
 */
public class DateDeserializer implements JsonDeserializer<Date> {
  private static final String DATE_FROM_ALCHEMY = "yyyyMMdd'T'HHmmss";
  private static final String DATE_FROM_DIALOG = "yyyy-MM-dd HH:mm:ss";
  private static final String DATE_UTC = "yyyy-MM-dd'T'HH:mm:ss.SSS";
  private static final String DATE_WITHOUT_SECONDS = "yyyy-MM-dd'T'HH:mm:ssZ";
<<<<<<< HEAD
  private static final String DATE_FROM_DIALOG = "yyyy-MM-dd HH:mm:ss";
  private static final String DATE_FROM_ALCHEMY = "yyyyMMdd'T'HHmmss";

  private static final SimpleDateFormat UTC = new SimpleDateFormat(DATE_UTC);
  private static final SimpleDateFormat UTC_WITHOUT_SEC = new SimpleDateFormat(DATE_WITHOUT_SECONDS);
  private static final SimpleDateFormat DIALOG_DATE = new SimpleDateFormat(DATE_FROM_DIALOG);
  private static final SimpleDateFormat ALCHEMY_DATE = new SimpleDateFormat(DATE_FROM_ALCHEMY);

  private static final Logger LOG = Logger.getLogger(DateDeserializer.class.getName());
=======
  
  private static final SimpleDateFormat ALCHEMY_DATE = new SimpleDateFormat(DATE_FROM_ALCHEMY);
  private static final SimpleDateFormat DIALOG_DATE = new SimpleDateFormat(DATE_FROM_DIALOG);
  private static final SimpleDateFormat UTC = new SimpleDateFormat(DATE_UTC);
  private static final SimpleDateFormat UTC_WITHOUT_SECONDS = new SimpleDateFormat(DATE_WITHOUT_SECONDS);
>>>>>>> 2bff729e

  private static final Logger LOG = Logger.getLogger(DateDeserializer.class.getName());
  
  /*
   * (non-Javadoc)
   * 
   * @see com.google.gson.JsonDeserializer#deserialize(com.google.gson.JsonElement,
   * java.lang.reflect.Type, com.google.gson.JsonDeserializationContext)
   */
  @Override
  public Date deserialize(JsonElement json, Type typeOfT, JsonDeserializationContext context)
      throws JsonParseException {

    String dateAsString = json.getAsJsonPrimitive().getAsString();
    dateAsString = dateAsString.replaceAll("Z$", "+0000");
    try {
      return UTC.parse(dateAsString);
    } catch (Exception e1) {
      try {
<<<<<<< HEAD
        return UTC_WITHOUT_SEC.parse(dateAsString);
=======
        return UTC_WITHOUT_SECONDS.parse(dateAsString);
>>>>>>> 2bff729e
      } catch (ParseException e2) {
        try {
          return DIALOG_DATE.parse(dateAsString);
        } catch (ParseException e3) {
          try {
            return ALCHEMY_DATE.parse(dateAsString);
          } catch (ParseException e4) {
            LOG.log(Level.SEVERE, "Error parsing: " + dateAsString, e4);
          }
        }
      }
    }
    return null;
  }

}<|MERGE_RESOLUTION|>--- conflicted
+++ resolved
@@ -33,23 +33,11 @@
   private static final String DATE_FROM_DIALOG = "yyyy-MM-dd HH:mm:ss";
   private static final String DATE_UTC = "yyyy-MM-dd'T'HH:mm:ss.SSS";
   private static final String DATE_WITHOUT_SECONDS = "yyyy-MM-dd'T'HH:mm:ssZ";
-<<<<<<< HEAD
-  private static final String DATE_FROM_DIALOG = "yyyy-MM-dd HH:mm:ss";
-  private static final String DATE_FROM_ALCHEMY = "yyyyMMdd'T'HHmmss";
-
-  private static final SimpleDateFormat UTC = new SimpleDateFormat(DATE_UTC);
-  private static final SimpleDateFormat UTC_WITHOUT_SEC = new SimpleDateFormat(DATE_WITHOUT_SECONDS);
-  private static final SimpleDateFormat DIALOG_DATE = new SimpleDateFormat(DATE_FROM_DIALOG);
-  private static final SimpleDateFormat ALCHEMY_DATE = new SimpleDateFormat(DATE_FROM_ALCHEMY);
-
-  private static final Logger LOG = Logger.getLogger(DateDeserializer.class.getName());
-=======
   
   private static final SimpleDateFormat ALCHEMY_DATE = new SimpleDateFormat(DATE_FROM_ALCHEMY);
   private static final SimpleDateFormat DIALOG_DATE = new SimpleDateFormat(DATE_FROM_DIALOG);
   private static final SimpleDateFormat UTC = new SimpleDateFormat(DATE_UTC);
   private static final SimpleDateFormat UTC_WITHOUT_SECONDS = new SimpleDateFormat(DATE_WITHOUT_SECONDS);
->>>>>>> 2bff729e
 
   private static final Logger LOG = Logger.getLogger(DateDeserializer.class.getName());
   
@@ -69,11 +57,7 @@
       return UTC.parse(dateAsString);
     } catch (Exception e1) {
       try {
-<<<<<<< HEAD
-        return UTC_WITHOUT_SEC.parse(dateAsString);
-=======
         return UTC_WITHOUT_SECONDS.parse(dateAsString);
->>>>>>> 2bff729e
       } catch (ParseException e2) {
         try {
           return DIALOG_DATE.parse(dateAsString);
