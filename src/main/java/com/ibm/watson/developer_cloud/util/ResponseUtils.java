/**
 * Copyright 2015 IBM Corp. All Rights Reserved.
 * 
 * Licensed under the Apache License, Version 2.0 (the "License"); you may not use this file except
 * in compliance with the License. You may obtain a copy of the License at
 * 
 * http://www.apache.org/licenses/LICENSE-2.0
 * 
 * Unless required by applicable law or agreed to in writing, software distributed under the License
 * is distributed on an "AS IS" BASIS, WITHOUT WARRANTIES OR CONDITIONS OF ANY KIND, either express
 * or implied. See the License for the specific language governing permissions and limitations under
 * the License.
 */
package com.ibm.watson.developer_cloud.util;

import java.io.IOException;
import java.io.InputStream;
import java.util.logging.Level;
import java.util.logging.Logger;

import com.google.gson.JsonElement;
import com.google.gson.JsonObject;
import com.google.gson.JsonParser;
import com.google.gson.stream.JsonReader;
import com.ibm.watson.developer_cloud.service.model.GenericModel;

import okhttp3.Response;

/**
 * Utility class to manage service responses.
 * 
 * @see Response
 */
public class ResponseUtils {
  private static final String ERROR_MESSAGE = "Error reading the http response";
<<<<<<< HEAD

  /** The Constant LOG. */
=======
>>>>>>> 2bff729e
  private static final Logger LOG = Logger.getLogger(ResponseUtils.class.getName());

  /**
   * Returns the HTTP Response {@link InputStream}.
   * 
   * @param response an HTTP response
   * @return the content body as an InputStream
   */
  public static InputStream getInputStream(Response response) {
<<<<<<< HEAD
    try {
      return response.body().byteStream();
    } catch (final IOException e) {
      LOG.log(Level.SEVERE, ERROR_MESSAGE, e);
      throw new RuntimeException(ERROR_MESSAGE, e);
    }
=======
    return response.body().byteStream();
>>>>>>> 2bff729e
  }

  /**
   * Return a {@link JsonElement} representation of the response.
   * 
   * @param response the Response
   * @return the content body as JSON
   */
  public static JsonElement getJsonElement(Response response) {
<<<<<<< HEAD
    try {
      return new JsonParser().parse(response.body().charStream());
    } catch (final IOException e) {
      LOG.log(Level.SEVERE, ERROR_MESSAGE, e);
      throw new RuntimeException(ERROR_MESSAGE, e);
    }
=======
    return new JsonParser().parse(response.body().charStream());
>>>>>>> 2bff729e
  }

  /**
   * Returns a {@link JsonObject} representation of the response.
   * 
   * @param response an HTTP response
   * @return the content body as JSONArray
   */
  public static JsonObject getJsonObject(Response response) {
    return getJsonElement(response).getAsJsonObject();
  }

  /**
   * Returns a {@link JsonObject} representation of the provided JSON String.
   * 
   * @param jsonString the JSON String
   * @return the content body as a JsonObject
   */
  public static JsonObject getJsonObject(String jsonString) {
    return new JsonParser().parse(jsonString).getAsJsonObject();
  }

  /**
   * Parses the {@link Response} into the POJO representation.
   *
   * @param <T> the generic type to use when parsing the response
   * @param response the HTTP response
   * @param type the type of the response
   * @return the POJO
   */
  public static <T extends GenericModel> T getObject(Response response, Class<T> type) {
    JsonReader reader;
    try {
      reader = new JsonReader(response.body().charStream());
      final T model = GsonSingleton.getGsonWithoutPrettyPrinting().fromJson(reader, type);
      return model;
<<<<<<< HEAD
    } catch (IOException e) {
      LOG.log(Level.SEVERE, ERROR_MESSAGE, e);
      throw new RuntimeException(ERROR_MESSAGE, e);
    } finally {
      try {
        response.body().close();
      } catch (IOException e) {
        LOG.log(Level.SEVERE, "Error closing the HTTP Response", e);
      }
=======
    } finally {
      response.body().close();
>>>>>>> 2bff729e
    }
  }

  /**
   * Returns a String representation of the response.
   *
   * @param response an HTTP response
   * @return the content body as String
   */
  public static String getString(Response response) {
    try {
      return response.body().string();
    } catch (final IOException e) {
      LOG.log(Level.SEVERE, ERROR_MESSAGE, e);
      throw new RuntimeException(ERROR_MESSAGE, e);
    }
  }

}<|MERGE_RESOLUTION|>--- conflicted
+++ resolved
@@ -33,11 +33,6 @@
  */
 public class ResponseUtils {
   private static final String ERROR_MESSAGE = "Error reading the http response";
-<<<<<<< HEAD
-
-  /** The Constant LOG. */
-=======
->>>>>>> 2bff729e
   private static final Logger LOG = Logger.getLogger(ResponseUtils.class.getName());
 
   /**
@@ -47,16 +42,7 @@
    * @return the content body as an InputStream
    */
   public static InputStream getInputStream(Response response) {
-<<<<<<< HEAD
-    try {
-      return response.body().byteStream();
-    } catch (final IOException e) {
-      LOG.log(Level.SEVERE, ERROR_MESSAGE, e);
-      throw new RuntimeException(ERROR_MESSAGE, e);
-    }
-=======
     return response.body().byteStream();
->>>>>>> 2bff729e
   }
 
   /**
@@ -66,16 +52,7 @@
    * @return the content body as JSON
    */
   public static JsonElement getJsonElement(Response response) {
-<<<<<<< HEAD
-    try {
-      return new JsonParser().parse(response.body().charStream());
-    } catch (final IOException e) {
-      LOG.log(Level.SEVERE, ERROR_MESSAGE, e);
-      throw new RuntimeException(ERROR_MESSAGE, e);
-    }
-=======
     return new JsonParser().parse(response.body().charStream());
->>>>>>> 2bff729e
   }
 
   /**
@@ -112,20 +89,8 @@
       reader = new JsonReader(response.body().charStream());
       final T model = GsonSingleton.getGsonWithoutPrettyPrinting().fromJson(reader, type);
       return model;
-<<<<<<< HEAD
-    } catch (IOException e) {
-      LOG.log(Level.SEVERE, ERROR_MESSAGE, e);
-      throw new RuntimeException(ERROR_MESSAGE, e);
-    } finally {
-      try {
-        response.body().close();
-      } catch (IOException e) {
-        LOG.log(Level.SEVERE, "Error closing the HTTP Response", e);
-      }
-=======
     } finally {
       response.body().close();
->>>>>>> 2bff729e
     }
   }
 
