/**
 * Copyright 2015 IBM Corp. All Rights Reserved.
 * 
 * Licensed under the Apache License, Version 2.0 (the "License"); you may not use this file except
 * in compliance with the License. You may obtain a copy of the License at
 * 
 * http://www.apache.org/licenses/LICENSE-2.0
 * 
 * Unless required by applicable law or agreed to in writing, software distributed under the License
 * is distributed on an "AS IS" BASIS, WITHOUT WARRANTIES OR CONDITIONS OF ANY KIND, either express
 * or implied. See the License for the specific language governing permissions and limitations under
 * the License.
 */
package com.ibm.watson.developer_cloud.http;

/**
 * Http constant headers.
 */
public interface HttpHeaders {

  /**
   * See <a href="http://www.w3.org/Protocols/rfc2616/rfc2616-sec14.html#sec14.1">HTTP/1.1
   * documentation</a>.
   */
  String ACCEPT = "Accept";

  /**
   * See <a href="http://www.w3.org/Protocols/rfc2616/rfc2616-sec14.html#sec14.2">HTTP/1.1
   * documentation</a>.
   */
  String ACCEPT_CHARSET = "Accept-Charset";

  /**
   * See <a href="http://www.w3.org/Protocols/rfc2616/rfc2616-sec14.html#sec14.3">HTTP/1.1
   * documentation</a>.
   */
  String ACCEPT_ENCODING = "Accept-Encoding";

  /**
   * See <a href="http://www.w3.org/Protocols/rfc2616/rfc2616-sec14.html#sec14.4">HTTP/1.1
   * documentation</a>.
   */
  String ACCEPT_LANGUAGE = "Accept-Language";

  /**
   * See <a href="http://www.w3.org/Protocols/rfc2616/rfc2616-sec14.html#sec14.8">HTTP/1.1
   * documentation</a>.
   */
  String AUTHORIZATION = "Authorization";

  /**
   * See <a href="http://www.w3.org/Protocols/rfc2616/rfc2616-sec14.html#sec14.9">HTTP/1.1
   * documentation</a>.
   */
  String CACHE_CONTROL = "Cache-Control";

  /**
   * See <a href="http://www.w3.org/Protocols/rfc2616/rfc2616-sec14.html#sec14.11">HTTP/1.1
   * documentation</a>.
   */
  String CONTENT_ENCODING = "Content-Encoding";

  /**
   * See <a href="http://www.w3.org/Protocols/rfc2616/rfc2616-sec14.html#sec14.12">HTTP/1.1
   * documentation</a>.
   */
  String CONTENT_LANGUAGE = "Content-Language";

  /**
   * See <a href="http://www.w3.org/Protocols/rfc2616/rfc2616-sec14.html#sec14.12">HTTP/1.1
   * documentation</a>.
   */
  String CONTENT_DISPOSITION = "Content-Disposition";


  /**
   * See <a href="http://www.w3.org/Protocols/rfc2616/rfc2616-sec14.html#sec14.13">HTTP/1.1
   * documentation</a>.
   */
  String CONTENT_LENGTH = "Content-Length";

  /**
   * See <a href="http://www.w3.org/Protocols/rfc2616/rfc2616-sec14.html#sec14.14">HTTP/1.1
   * documentation</a>.
   */
  String CONTENT_LOCATION = "Content-Location";

  /**
   * See <a href="http://www.w3.org/Protocols/rfc2616/rfc2616-sec14.html#sec14.17">HTTP/1.1
   * documentation</a>.
   */
  String CONTENT_TYPE = "Content-Type";

  /**
   * See <a href="http://www.ietf.org/rfc/rfc2109.txt">IETF RFC 2109</a>.
   */
  String COOKIE = "Cookie";

  /**
   * See <a href="http://www.w3.org/Protocols/rfc2616/rfc2616-sec14.html#sec14.18">HTTP/1.1
   * documentation</a>.
   */
  String DATE = "Date";

  /**
   * See <a href="http://www.w3.org/Protocols/rfc2616/rfc2616-sec14.html#sec14.19">HTTP/1.1
   * documentation</a>.
   */
  String ETAG = "ETag";

  /**
   * See <a href="http://www.w3.org/Protocols/rfc2616/rfc2616-sec14.html#sec14.21">HTTP/1.1
   * documentation</a>.
   */
  String EXPIRES = "Expires";

  /**
   * See <a href="http://www.w3.org/Protocols/rfc2616/rfc2616-sec14.html#sec14.23">HTTP/1.1
   * documentation</a>.
   */
  String HOST = "Host";

  /**
   * See <a href="http://www.w3.org/Protocols/rfc2616/rfc2616-sec14.html#sec14.24">HTTP/1.1
   * documentation</a>.
   */
  String IF_MATCH = "If-Match";

  /**
   * See <a href="http://www.w3.org/Protocols/rfc2616/rfc2616-sec14.html#sec14.25">HTTP/1.1
   * documentation</a>.
   */
  String IF_MODIFIED_SINCE = "If-Modified-Since";

  /**
   * See <a href="http://www.w3.org/Protocols/rfc2616/rfc2616-sec14.html#sec14.26">HTTP/1.1
   * documentation</a>.
   */
  String IF_NONE_MATCH = "If-None-Match";

  /**
   * See <a href="http://www.w3.org/Protocols/rfc2616/rfc2616-sec14.html#sec14.28">HTTP/1.1
   * documentation</a>.
   */
  String IF_UNMODIFIED_SINCE = "If-Unmodified-Since";

  /**
   * See <a href="http://www.w3.org/Protocols/rfc2616/rfc2616-sec14.html#sec14.29">HTTP/1.1
   * documentation</a>.
   */
  String LAST_MODIFIED = "Last-Modified";

  /**
   * See <a href="http://www.w3.org/Protocols/rfc2616/rfc2616-sec14.html#sec14.30">HTTP/1.1
   * documentation</a>.
   */
  String LOCATION = "Location";

  /**
   * See <a href="http://www.ietf.org/rfc/rfc2109.txt">IETF RFC 2109</a>.
   */
  String SET_COOKIE = "Set-Cookie";

  /**
   * See <a href="http://www.w3.org/Protocols/rfc2616/rfc2616-sec14.html#sec14.43">HTTP/1.1
   * documentation</a>.
   */
  String USER_AGENT = "User-Agent";

  /**
   * See <a href="http://www.w3.org/Protocols/rfc2616/rfc2616-sec14.html#sec14.44">HTTP/1.1
   * documentation</a>.
   */
  String VARY = "Vary";

  /**
   * See <a href="http://www.w3.org/Protocols/rfc2616/rfc2616-sec14.html#sec14.47">HTTP/1.1
   * documentation</a>.
   */
  String WWW_AUTHENTICATE = "WWW-Authenticate";

  /** The Authorization token header. */
  String X_WATSON_AUTHORIZATION_TOKEN = "X-Watson-Authorization-Token";

  /** Allow Watson to collect the payload. */
<<<<<<< HEAD
  String X_WATSON_LEARNING_OPT_OUT = "X-Watson-Learning-Opt-Out";
  
=======
  public static final String X_WATSON_LEARNING_OPT_OUT = "X-Watson-Learning-Opt-Out";

>>>>>>> aa291928
}<|MERGE_RESOLUTION|>--- conflicted
+++ resolved
@@ -183,11 +183,6 @@
   String X_WATSON_AUTHORIZATION_TOKEN = "X-Watson-Authorization-Token";
 
   /** Allow Watson to collect the payload. */
-<<<<<<< HEAD
   String X_WATSON_LEARNING_OPT_OUT = "X-Watson-Learning-Opt-Out";
-  
-=======
-  public static final String X_WATSON_LEARNING_OPT_OUT = "X-Watson-Learning-Opt-Out";
 
->>>>>>> aa291928
 }