--- conflicted
+++ resolved
@@ -21,11 +21,7 @@
  * 
  * @author Nizar Alseddeg (nmalsedd@us.ibm.com)
  */
-<<<<<<< HEAD
-public class Concept extends AlchemyGenericModel {
-=======
-public class Concept extends AlchemyLanguageGenericModel {
->>>>>>> ef7c8c58
+public class Concept {
 
   /**
    * The link to the US Census for the disambiguated entity. Note: Provided only for entities that
