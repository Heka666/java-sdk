--- conflicted
+++ resolved
@@ -13,26 +13,22 @@
  */
 package com.ibm.watson.developer_cloud.text_to_speech.v1;
 
+import java.io.InputStream;
+import java.lang.reflect.Type;
+import java.util.List;
+
 import com.google.gson.reflect.TypeToken;
-import com.ibm.watson.developer_cloud.http.HttpMediaType;
 import com.ibm.watson.developer_cloud.http.RequestBuilder;
 import com.ibm.watson.developer_cloud.service.ResponseConverter;
 import com.ibm.watson.developer_cloud.service.ServiceCall;
 import com.ibm.watson.developer_cloud.service.WatsonService;
+import com.ibm.watson.developer_cloud.text_to_speech.v1.model.AudioFormat;
 import com.ibm.watson.developer_cloud.text_to_speech.v1.model.Voice;
-<<<<<<< HEAD
-import com.ibm.watson.developer_cloud.util.ResponseUtil;
-import com.ibm.watson.developer_cloud.util.Validate;
-import java.io.InputStream;
-import java.lang.reflect.Type;
-import java.util.List;
-=======
-import com.ibm.watson.developer_cloud.util.GsonSingleton;
-import com.ibm.watson.developer_cloud.util.ResponseUtils;
+import com.ibm.watson.developer_cloud.util.ResponseConverterUtils;
 import com.ibm.watson.developer_cloud.util.Validator;
-import com.squareup.okhttp.Request;
-import com.squareup.okhttp.Response;
->>>>>>> 9d2da7d7
+
+import okhttp3.Request;
+
 
 /**
  * The Text to Speech service uses IBM's speech synthesis capabilities to convert English or Spanish
@@ -45,19 +41,21 @@
  */
 public class TextToSpeech extends WatsonService {
 
+  private static final String SERVICE_NAME = "text_to_speech";
   private static final String ACCEPT = "accept";
   private static final String VOICE = "voice";
   private static final String TEXT = "text";
   private static final String PATH_SYNTHESIZE = "/v1/synthesize";
-  private final static Type listVoiceType = new TypeToken<List<Voice>>() {}.getType();
+  private static final String PATH_GET_VOICES = "/v1/voices";
+  private static final Type TYPE_GET_VOICES = new TypeToken<List<Voice>>() {}.getType();
+
   private final static String URL = "https://stream.watsonplatform.net/text-to-speech/api";
-
 
   /**
    * Instantiates a new text to speech.
    */
   public TextToSpeech() {
-    super("text_to_speech");
+    super(SERVICE_NAME);
     setEndPoint(URL);
   }
 
@@ -66,31 +64,10 @@
    * 
    * @return the list of {@link Voice}
    */
-<<<<<<< HEAD
   public ServiceCall<List<Voice>> getVoices() {
-    final okhttp3.Request request = RequestBuilder.get("/v1/voices").build3();
-    return createServiceCall(createCall(request), ResponseUtil.getVoiceListConverter(listVoiceType));
-=======
-  public List<Voice> getVoices() {
-    final Request request = RequestBuilder.get("/v1/voices").build();
-    final Response response = execute(request);
-    final JsonObject jsonObject = ResponseUtils.getJsonObject(response);
-    final List<Voice> voices = GsonSingleton.getGsonWithoutPrettyPrinting()
-        .fromJson(jsonObject.get("voices"), listVoiceType);
-    return voices;
->>>>>>> 9d2da7d7
-  }
-
-  /**
-   * Synthesize text using a provided format
-   * 
-   * @param text the text to synthesize
-   * @param format the format, it needs to be an audio mime type, for example: audio/wav or
-   *        audio/ogg; codecs=opus
-   * @return the input stream with the synthesized audio doesn't have the content-length set.
-   */
-  public ServiceCall<InputStream> synthesize(final String text, final String format) {
-    return synthesize(text, Voice.EN_LISA, format);
+    final Request request = RequestBuilder.get(PATH_GET_VOICES).build();
+    ResponseConverter<List<Voice>> converter = ResponseConverterUtils.getGenericObject(TYPE_GET_VOICES, "voices");
+    return createServiceCall(request, converter);
   }
 
   /**
@@ -101,51 +78,26 @@
    * @return the input stream
    */
   public ServiceCall<InputStream> synthesize(final String text, final Voice voice) {
-    return synthesize(text, voice, HttpMediaType.AUDIO_WAV);
+    return synthesize(text, voice, null);
   }
 
   /**
-   * Synthesize text using a voice and format.
+   * Synthesize text using a {@link Voice} and {@link AudioFormat}.
    * 
    * @param text the text
    * @param voice the voice
-   * @param outputFormat the output format. e.g: audio/wav or audio/ogg; codecs=opus
+   * @param audioFormat the {@link AudioFormat}
    * @return the input stream
    */
-<<<<<<< HEAD
-  private okhttp3.Request synthesizeRequest(final String text, final Voice voice, final String outputFormat) {
-    Validate.isTrue(text != null && !text.isEmpty(), "text cannot be null or empty");
-    Validate.isTrue(voice != null, "voice cannot be null or empty");
-=======
-  public InputStream synthesize(final String text, final Voice voice, final String outputFormat) {
+  public ServiceCall<InputStream> synthesize(final String text, final Voice voice, final AudioFormat audioFormat) {
     Validator.isTrue(text != null && !text.isEmpty(), "text cannot be null or empty");
     Validator.isTrue(voice != null, "voice cannot be null or empty");
->>>>>>> 9d2da7d7
 
     final RequestBuilder request = RequestBuilder.get(PATH_SYNTHESIZE);
     request.withQuery(TEXT, text);
     request.withQuery(VOICE, voice.getName());
+    request.withQuery(ACCEPT, audioFormat != null ? audioFormat : AudioFormat.WAV);
 
-    if (outputFormat != null && !outputFormat.startsWith("audio/"))
-      throw new IllegalArgumentException(
-              "format needs to be an audio mime type, for example: audio/wav or audio/ogg; codecs=opus");
-
-    request.withQuery(ACCEPT, outputFormat != null ? outputFormat : HttpMediaType.AUDIO_WAV);
-
-<<<<<<< HEAD
-    return request.build3();
-  }
-
-  public ServiceCall<InputStream> synthesize(final String text, final Voice voice, final String outputFormat) {
-    return createServiceCall(createCall(synthesizeRequest(text, voice, outputFormat)),
-        new ResponseConverter<InputStream>() {
-          @Override public InputStream convert(okhttp3.Response response) {
-            return ResponseUtil.getInputStream(response);
-          }
-        });
-=======
-    final Response response = execute(request.build());
-    return ResponseUtils.getInputStream(response);
->>>>>>> 9d2da7d7
+    return createServiceCall(request.build(), ResponseConverterUtils.getInputStream());
   }
 }