/**
 * Copyright 2015 IBM Corp. All Rights Reserved.
 * 
 * Licensed under the Apache License, Version 2.0 (the "License"); you may not use this file except
 * in compliance with the License. You may obtain a copy of the License at
 * 
 * http://www.apache.org/licenses/LICENSE-2.0
 * 
 * Unless required by applicable law or agreed to in writing, software distributed under the License
 * is distributed on an "AS IS" BASIS, WITHOUT WARRANTIES OR CONDITIONS OF ANY KIND, either express
 * or implied. See the License for the specific language governing permissions and limitations under
 * the License.
 */
package com.ibm.watson.developer_cloud.language_translation.v2;

import com.google.gson.JsonArray;
import com.google.gson.JsonObject;
import com.google.gson.JsonPrimitive;
import com.ibm.watson.developer_cloud.http.HttpHeaders;
import com.ibm.watson.developer_cloud.http.HttpMediaType;
import com.ibm.watson.developer_cloud.http.RequestBuilder;
import com.ibm.watson.developer_cloud.language_translation.v2.model.CreateModelOptions;
import com.ibm.watson.developer_cloud.language_translation.v2.model.IdentifiableLanguage;
import com.ibm.watson.developer_cloud.language_translation.v2.model.IdentifiedLanguage;
import com.ibm.watson.developer_cloud.language_translation.v2.model.LanguageList;
import com.ibm.watson.developer_cloud.language_translation.v2.model.TranslationModel;
import com.ibm.watson.developer_cloud.language_translation.v2.model.TranslationModelList;
import com.ibm.watson.developer_cloud.language_translation.v2.model.TranslationResult;
import com.ibm.watson.developer_cloud.service.ServiceCall;
import com.ibm.watson.developer_cloud.service.ServiceCallback;
import com.ibm.watson.developer_cloud.service.WatsonService;
import com.ibm.watson.developer_cloud.util.ResponseUtil;
import com.ibm.watson.developer_cloud.util.Validate;
import com.squareup.okhttp.MultipartBuilder;
import com.squareup.okhttp.Request;
import com.squareup.okhttp.RequestBody;
import okhttp3.Call;
import okhttp3.MultipartBody;
import okhttp3.Response;

import java.util.List;
import okhttp3.Call;

/**
 * The IBM Watson Language Translation service translate text from one language to another and
 * identifies the language in which text is written.
 * 
 * @version v2
 * @see <a href=
 *      "http://www.ibm.com/smarterplanet/us/en/ibmwatson/developercloud/language-translation.html">
 *      Language Translation</a>
 */
public class LanguageTranslation extends WatsonService {

  private static final String PATH_IDENTIFY = "/v2/identify";
  private static final String PATH_TRANSLATE = "/v2/translate";
  private static final String PATH_IDENTIFIABLE_LANGUAGES = "/v2/identifiable_languages";
  private static final String PATH_MODELS = "/v2/models";

  /** The Constant BASE_MODEL_ID (value is "base_model_id"). */
  private static final String BASE_MODEL_ID = "base_model_id";

  /** The Constant DEFAULT (value is "default"). */
  private static final String DEFAULT = "default";

  /** The Constant FORCED_GLOSSARY (value is "forced_glossary"). */
  private static final String FORCED_GLOSSARY = "forced_glossary";

  /** The Constant MODEL_ID (value is "model_id"). */
  private static final String MODEL_ID = "model_id";

  /** The Constant MONOLINGUAL_CORPUS (value is "monolingual_corpus"). */
  private static final String MONOLINGUAL_CORPUS = "monolingual_corpus";

  /** The Constant NAME (value is "name"). */
  private static final String NAME = "name";

  /** The Constant PARALLEL_CORPUS (value is "parallel_corpus"). */
  private static final String PARALLEL_CORPUS = "parallel_corpus";

  /** The Constant SOURCE (value is "source"). */
  private static final String SOURCE = "source";

  /** The Constant TARGET (value is "target"). */
  private static final String TARGET = "target";

  /** The Constant TEXT (value is "text"). */
  private static final String TEXT = "text";
  private static final String URL = "https://gateway.watsonplatform.net/language-translation/api";
  private static final String PATH_MODEL = "/v2/models/%s";

  /**
   * Instantiates a new Language Translation service.
   */
  public LanguageTranslation() {
    super("language_translation");
    setEndPoint(URL);
  }

  /**
   * Creates a translation models.
   * 
   * @param options the create model options
   * @return the translation model
   */
  public TranslationModel createModel(CreateModelOptions options) {
    Validate.notNull(options, "options cannot be null");
    Validate.notEmpty(options.getBaseModelId(), "options.baseModelId cannot be null or empty");

    final RequestBuilder requestBuilder = RequestBuilder.post(PATH_MODELS);
    requestBuilder.withQuery(BASE_MODEL_ID, options.getBaseModelId());

    if (options.getName() != null)
      requestBuilder.withQuery(NAME, options.getName());

    final MultipartBuilder bodyBuilder = new MultipartBuilder().type(MultipartBuilder.FORM);

    // either forced glossary, monolingual corpus or parallel corpus should be specified
    if (options.getForcedGlossary() != null)
      bodyBuilder.addFormDataPart(FORCED_GLOSSARY, options.getForcedGlossary().getName(),
          RequestBody.create(HttpMediaType.BINARY_FILE, options.getForcedGlossary()));
    if (options.getMonolingualCorpus() != null)
      bodyBuilder.addFormDataPart(MONOLINGUAL_CORPUS, options.getMonolingualCorpus().getName(),
          RequestBody.create(HttpMediaType.BINARY_FILE, options.getMonolingualCorpus()));
    if (options.getParallelCorpus() != null)
      bodyBuilder.addFormDataPart(PARALLEL_CORPUS, options.getParallelCorpus().getName(),
          RequestBody.create(HttpMediaType.BINARY_FILE, options.getParallelCorpus()));

    return executeRequest(requestBuilder.withBody(bodyBuilder.build()).build(),
        TranslationModel.class);
  }

  public ServiceCall<TranslationModel> createModel3(CreateModelOptions options) {
    Validate.notNull(options, "options cannot be null");
    Validate.notEmpty(options.getBaseModelId(), "options.baseModelId cannot be null or empty");

    final RequestBuilder requestBuilder = RequestBuilder.post(PATH_MODELS);
    requestBuilder.withQuery(BASE_MODEL_ID, options.getBaseModelId());

    if (options.getName() != null)
      requestBuilder.withQuery(NAME, options.getName());

    final MultipartBody.Builder bodyBuilder = new MultipartBody.Builder().setType(MultipartBody.FORM);

    // either forced glossary, monolingual corpus or parallel corpus should be specified
    if (options.getForcedGlossary() != null)
      bodyBuilder.addFormDataPart(FORCED_GLOSSARY, options.getForcedGlossary().getName(),
              okhttp3.RequestBody.create(HttpMediaType.BINARY_FILE3, options.getForcedGlossary()));
    if (options.getMonolingualCorpus() != null)
      bodyBuilder.addFormDataPart(MONOLINGUAL_CORPUS, options.getMonolingualCorpus().getName(),
              okhttp3.RequestBody.create(HttpMediaType.BINARY_FILE3, options.getMonolingualCorpus()));
    if (options.getParallelCorpus() != null)
      bodyBuilder.addFormDataPart(PARALLEL_CORPUS, options.getParallelCorpus().getName(),
              okhttp3.RequestBody.create(HttpMediaType.BINARY_FILE3, options.getParallelCorpus()));

    return createServiceCall(createCall(requestBuilder.withBody(bodyBuilder.build()).build3()), ResponseUtil.getObjectConverter(TranslationModel.class));
  }

  /**
   * Deletes a translation models.
   * 
   * @param modelId the model identifier
   */
  public void deleteModel(String modelId) {
    if (modelId == null || modelId.isEmpty())
      throw new IllegalArgumentException("modelId cannot be null or empty");

    final Request request = RequestBuilder.delete(String.format(PATH_MODEL, modelId)).build();
    executeWithoutResponse(request);
  }

<<<<<<< HEAD
=======
  public ServiceCall<Void> deleteModel3(String modelId) {
    if (modelId == null || modelId.isEmpty())
      throw new IllegalArgumentException("modelId cannot be null or empty");

    Call call = createCall(RequestBuilder.delete(String.format(PATH_MODEL, modelId)).build3());
    return createServiceCall(call, ResponseUtil.getVoidConverter());
  }
>>>>>>> 4fe02fa9

  /**
   * Retrieves the list of identifiable languages.
   * 
   * @return the identifiable languages
   * @see TranslationModel
   */
  public List<IdentifiableLanguage> getIdentifiableLanguages() {
    final RequestBuilder requestBuilder = RequestBuilder.get(PATH_IDENTIFIABLE_LANGUAGES);
    final LanguageList languages = executeRequest(requestBuilder.build(), LanguageList.class);
    return languages.getLanguages();
  }

  //something about this seems wrong as hell
  public List<IdentifiableLanguage> getIdentifiableLanguages3() {
    final RequestBuilder requestBuilder = RequestBuilder.get(PATH_IDENTIFIABLE_LANGUAGES);
    LanguageList langList = createServiceCall(createCall(requestBuilder.build3()), ResponseUtil.getObjectConverter(LanguageList.class))
            /*.enqueue(new ServiceCallback<LanguageList>() {
              @Override
              public void onResponse(LanguageList response) {
                getLanguages(response);
              }

              @Override
              public void onFailure(Exception e) {
                throw new RuntimeException(e);
              }
            });*/
    .execute();
    return langList.getLanguages();
  }

  private List<IdentifiableLanguage> getLanguages(LanguageList list) {
    return list.getLanguages();
  }

  /**
   * Retrieves a translation models.
   * 
   * @param modelId the model identifier
   * @return the translation models
   * @see TranslationModel
   */
  public TranslationModel getModel(String modelId) {
    if (modelId == null || modelId.isEmpty())
      throw new IllegalArgumentException("modelId cannot be null or empty");

    final Request request = RequestBuilder.get(String.format(PATH_MODEL, modelId)).build();
    return executeRequest(request, TranslationModel.class);
  }

  public ServiceCall<TranslationModel> getModel3(String modelId) {
    if (modelId == null || modelId.isEmpty())
      throw new IllegalArgumentException("modelId cannot be null or empty");

    return createServiceCall(createCall(RequestBuilder.get(String.format(PATH_MODEL, modelId)).build3()),
            ResponseUtil.getObjectConverter(TranslationModel.class));
  }

  /**
   * Retrieves the list of translation models.
   * 
   * @return the translation models
   * @see TranslationModel
   */
  public List<TranslationModel> getModels() {
    return getModels(null, null, null);
  }

  /**
   * Retrieves the list of models.
   * 
   * @param showDefault show default models
   * @param source the source
   * @param target the target
   * @return the translation models
   * @see TranslationModel
   */
  public List<TranslationModel> getModels(final Boolean showDefault, final String source,
      final String target) {
    final RequestBuilder requestBuilder = RequestBuilder.get(PATH_MODELS);

    if (source != null && !source.isEmpty())
      requestBuilder.withQuery(SOURCE, source);

    if (target != null && !target.isEmpty())
      requestBuilder.withQuery(TARGET, source);

    if (showDefault != null)
      requestBuilder.withQuery(DEFAULT, showDefault);

    final TranslationModelList models =
        executeRequest(requestBuilder.build(), TranslationModelList.class);
    return models.getModels();
  }

  /**
   * Identify language in which text is written.
   * 
   * @param text the text to identify
   * @return the identified language
   */
  @SuppressWarnings("unchecked")
  public List<IdentifiedLanguage> identify(final String text) {
    final Request request = RequestBuilder.post(PATH_IDENTIFY)
        .withHeader(HttpHeaders.ACCEPT, HttpMediaType.APPLICATION_JSON)
        .withBodyContent(text, HttpMediaType.TEXT_PLAIN).build();

    final LanguageList languages = executeRequest(request, LanguageList.class);

    return (List<IdentifiedLanguage>) (List<?>) languages.getLanguages();
  }

  /**
   * Translate text using a model.
   * 
   * @param text The submitted paragraphs to translate
   * @param modelId the model id
   * @return The {@link TranslationResult}
   */
  public TranslationResult translate(final String text, final String modelId) {
    Validate.isTrue(modelId != null && !modelId.isEmpty(), "modelId cannot be null or empty");
    return translateRequest(text, modelId, null, null);
  }

  public ServiceCall<TranslationResult> translate3(final String text, final String modelId) {
    Validate.isTrue(modelId != null && !modelId.isEmpty(), "modelId cannot be null or empty");
    return createServiceCall(createCall(translateRequest3(text, modelId, null, null)), ResponseUtil.getObjectConverter(TranslationResult.class));
  }

  /**
   * Translate text using source and target languages.<br>
   * <br>
   * Here is an example of how to translate "hello" from English to Spanish:
   * 
   * 
   * <pre>
   * LanguageTranslation service = new LanguageTranslation();
   * service.setUsernameAndPassword(&quot;USERNAME&quot;, &quot;PASSWORD&quot;);
   * 
   * TranslationResult translationResult = service.translate(&quot;hello&quot;, &quot;en&quot;, &quot;es&quot;);
   * 
   * System.out.println(translationResult);
   * </pre>
   * 
   * @param text The submitted paragraphs to translate
   * @param source The source language
   * @param target The target language
   * @return The {@link TranslationResult}
   */
  public TranslationResult translate(final String text, final String source, final String target) {
    Validate.isTrue(source != null && !source.isEmpty(), "source cannot be null or empty");
    Validate.isTrue(target != null && !target.isEmpty(), "target cannot be null or empty");
    return translateRequest(text, null, source, target);
  }

  public ServiceCall<TranslationResult> translate3(final String text, final String source, final String target) {
    Validate.isTrue(source != null && !source.isEmpty(), "source cannot be null or empty");
    Validate.isTrue(target != null && !target.isEmpty(), "target cannot be null or empty");
    return createServiceCall(createCall(translateRequest3(text, null, source, target)), ResponseUtil.getObjectConverter(TranslationResult.class));
  }

  /**
   * Translate paragraphs of text using a model and or source and target. model_id or source and
   * target needs to be specified. If both are specified, then only model_id will be used
   * 
   * @param text the text
   * @param modelId the model id
   * @param source the source
   * @param target the target
   * @return The {@link TranslationResult}
   */
  private TranslationResult translateRequest(String text, String modelId, String source,
      String target) {
    Validate.isTrue(text != null && !text.isEmpty(), "text cannot be null or empty");

    final JsonObject contentJson = new JsonObject();

    // convert the text into a json array
    final JsonArray paragraphs = new JsonArray();
    paragraphs.add(new JsonPrimitive(text));
    contentJson.add(TEXT, paragraphs);

    final RequestBuilder requestBuilder = RequestBuilder.post(PATH_TRANSLATE)
        .withHeader(HttpHeaders.ACCEPT, HttpMediaType.APPLICATION_JSON);

    if (source != null && !source.isEmpty())
      contentJson.addProperty(SOURCE, source);

    if (target != null && !target.isEmpty())
      contentJson.addProperty(TARGET, target);

    if (modelId != null && !modelId.isEmpty())
      contentJson.addProperty(MODEL_ID, modelId);

    requestBuilder.withBodyJson(contentJson);
    return executeRequest(requestBuilder.build(), TranslationResult.class);
  }

  private okhttp3.Request translateRequest3(String text, String modelId, String source,  String target) {
    Validate.isTrue(text != null && !text.isEmpty(), "text cannot be null or empty");

    final JsonObject contentJson = new JsonObject();

    // convert the text into a json array
    final JsonArray paragraphs = new JsonArray();
    paragraphs.add(new JsonPrimitive(text));
    contentJson.add(TEXT, paragraphs);

    final RequestBuilder requestBuilder = RequestBuilder.post(PATH_TRANSLATE)
            .withHeader(HttpHeaders.ACCEPT, HttpMediaType.APPLICATION_JSON);

    if (source != null && !source.isEmpty())
      contentJson.addProperty(SOURCE, source);

    if (target != null && !target.isEmpty())
      contentJson.addProperty(TARGET, target);

    if (modelId != null && !modelId.isEmpty())
      contentJson.addProperty(MODEL_ID, modelId);

    requestBuilder.withBodyJson(contentJson);
    return requestBuilder.build3();
  }

}<|MERGE_RESOLUTION|>--- conflicted
+++ resolved
@@ -169,8 +169,6 @@
     executeWithoutResponse(request);
   }
 
-<<<<<<< HEAD
-=======
   public ServiceCall<Void> deleteModel3(String modelId) {
     if (modelId == null || modelId.isEmpty())
       throw new IllegalArgumentException("modelId cannot be null or empty");
@@ -178,7 +176,6 @@
     Call call = createCall(RequestBuilder.delete(String.format(PATH_MODEL, modelId)).build3());
     return createServiceCall(call, ResponseUtil.getVoidConverter());
   }
->>>>>>> 4fe02fa9
 
   /**
    * Retrieves the list of identifiable languages.
