--- conflicted
+++ resolved
@@ -2,11 +2,7 @@
 sudo: required
 dist: precise
 jdk:
-<<<<<<< HEAD
-  - openjdk7
-=======
   - oraclejdk7
->>>>>>> e5af14d0
   - oraclejdk8
 
 branches:
@@ -36,12 +32,6 @@
 script:
   - '[ "${TRAVIS_PULL_REQUEST}" = "false" ] && openssl aes-256-cbc -K $encrypted_a973fe4f8e79_key -iv $encrypted_a973fe4f8e79_iv -in .config.properties.enc -out core/src/test/resources/.config.properties -d || true'
   - ./gradlew install -x check
-<<<<<<< HEAD
-  - ./gradlew test --continue
-  - ./gradlew codeCoverageReport
-  - ./gradlew docs > /dev/null # build the javadoc
-=======
->>>>>>> e5af14d0
   - ./gradlew checkstyleMain
   - ./gradlew checkstyleTest
   - ./gradlew codeCoverageReport --continue
