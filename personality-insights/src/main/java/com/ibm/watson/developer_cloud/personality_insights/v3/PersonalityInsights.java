--- conflicted
+++ resolved
@@ -80,7 +80,6 @@
   }
 
   /**
-<<<<<<< HEAD
    * Instantiates a new `PersonalityInsights` with IAM. Note that if the access token is specified in the iamOptions,
    * you accept responsibility for managing the access token yourself. You must set a new access token before this one
    * expires. Failing to do so will result in authentication errors after this token expires.
@@ -96,9 +95,6 @@
 
   /**
    * Generates a personality profile based on input text.
-=======
-   * Get profile.
->>>>>>> c0ba4aac
    *
    * Generates a personality profile for the author of the input text. The service accepts a maximum of 20 MB of input
    * content, but it requires much less text to produce an accurate profile; for more information, see [Providing
