--- conflicted
+++ resolved
@@ -78,7 +78,6 @@
   }
 
   /**
-<<<<<<< HEAD
    * Instantiates a new `NaturalLanguageUnderstanding` with IAM. Note that if the access token is specified in the iamOptions,
    * you accept responsibility for managing the access token yourself. You must set a new access token before this one
    * expires. Failing to do so will result in authentication errors after this token expires.
@@ -96,9 +95,6 @@
    * Analyze text, HTML, or a public webpage.
    *
    * Analyzes text, HTML, or a public webpage with one or more text analysis features.
-=======
-   * Analyze text, HTML, or a public webpage with one or more text analysis features.
->>>>>>> c0ba4aac
    *
    * @param analyzeOptions the {@link AnalyzeOptions} containing the options for the call
    * @return a {@link ServiceCall} with a response type of {@link AnalysisResults}
