--- conflicted
+++ resolved
@@ -2,25 +2,15 @@
 apply from: 'utils.gradle'
 apply plugin: 'java'
 
-<<<<<<< HEAD
 import org.apache.tools.ant.filters.*
 
 archivesBaseName = 'java-sdk'
-
-=======
-sourceCompatibility = 1.7
-targetCompatibility = 1.7
-group = 'com.ibm.watson.developercloud'
-archivesBaseName = 'watson-developer-cloud'
-version = '3.5.3'
->>>>>>> d0ba21ca
 
 description = 'Client library to use the IBM Watson and Alchemy Services'
 
 task docs(type: Javadoc) {
   destinationDir = file("$buildDir/docs/all")
 }
-
 
 subprojects {
   afterEvaluate {
