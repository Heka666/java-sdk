--- conflicted
+++ resolved
@@ -13,7 +13,10 @@
 package com.ibm.watson.developer_cloud.util;
 
 import java.io.File;
+import java.io.FileInputStream;
 import java.io.IOException;
+import java.io.InputStream;
+import java.nio.charset.StandardCharsets;
 import java.nio.file.Paths;
 import java.util.Hashtable;
 import java.util.List;
@@ -30,14 +33,10 @@
 import com.google.gson.JsonObject;
 import com.google.gson.JsonParser;
 import com.google.gson.JsonSyntaxException;
-
-<<<<<<< HEAD
-import okhttp3.Credentials;
+import org.apache.commons.io.IOUtils;
 
 import static java.nio.file.Files.readAllLines;
 
-=======
->>>>>>> 24b66fa3
 /**
  * CredentialUtils retrieves service credentials from the environment.
  */
@@ -49,21 +48,16 @@
    */
   public static class ServiceCredentials {
     private String username;
-<<<<<<< HEAD
-    private String iamApiKey;
-    private String url;
-
-    private ServiceCredentials() {}
-=======
+    private String password;
     private String oldApiKey;
     private String url;
     private String iamApiKey;
     private String iamUrl;
-    private String password;
->>>>>>> 24b66fa3
-
-    private ServiceCredentials(String username, String oldApiKey, String url, String iamApiKey, String iamUrl,
-                               String password) {
+
+    private ServiceCredentials() {}
+
+    private ServiceCredentials(String username, String password, String oldApiKey, String url, String iamApiKey,
+                               String iamUrl) {
       this.username = username;
       this.password = password;
       this.oldApiKey = oldApiKey;
@@ -107,34 +101,6 @@
     public String getUrl() {
       return url;
     }
-<<<<<<< HEAD
-
-    public String getIamApiKey() {
-      return iamApiKey;
-    }
-
-    public String getUrl() {
-      return url;
-    }
-
-    public void setPassword(String password) {
-      this.password = password;
-    }
-
-    public void setUsername(String username) {
-      this.username = username;
-    }
-
-    public void setIamApiKey(String iamApiKey) {
-      this.iamApiKey = iamApiKey;
-    }
-
-    public void setUrl(String url) {
-      this.url = url;
-    }
-  }
-=======
->>>>>>> 24b66fa3
 
     /**
      * Gets the IAM API key.
@@ -399,7 +365,8 @@
       log.fine("Error setting up JDNI context: " + e.getMessage());
     }
   }
-<<<<<<< HEAD
+
+  // Credential file-related methods
 
   public static ServiceCredentials getFileCredentials(String serviceName) {
     String credentialFileName = "ibm-credentials.env";
@@ -422,13 +389,15 @@
     List<String> credentialFileLines = null;
     try {
       if (unixHomeCredentialFile.isFile()) {
-        credentialFileLines = readAllLines(Paths.get(unixHomeCredentialFile.getPath()));
+        credentialFileLines = IOUtils.readLines(new FileInputStream(unixHomeCredentialFile), StandardCharsets.UTF_8);
       } else if (windowsFirstHomeCredentialFile.isFile()) {
-        credentialFileLines = readAllLines(Paths.get(windowsFirstHomeCredentialFile.getPath()));
+        credentialFileLines = IOUtils.readLines(new FileInputStream(windowsFirstHomeCredentialFile),
+            StandardCharsets.UTF_8);
       } else if (windowsSecondHomeCredentialFile.isFile()) {
-        credentialFileLines = readAllLines(Paths.get(windowsSecondHomeCredentialFile.getPath()));
+        credentialFileLines = IOUtils.readLines(new FileInputStream(windowsSecondHomeCredentialFile),
+            StandardCharsets.UTF_8);
       } else if (topLevelCredentialFile.isFile()) {
-        credentialFileLines = readAllLines(Paths.get(topLevelCredentialFile.getPath()));
+        credentialFileLines = IOUtils.readLines(new FileInputStream(topLevelCredentialFile), StandardCharsets.UTF_8);
       }
     } catch (Exception e) {
       System.out.println("BAD");
@@ -438,42 +407,40 @@
       return null;
     }
 
-    ServiceCredentials credentials = new ServiceCredentials();
+    ServiceCredentials serviceCredentials = new ServiceCredentials();
     for (String line : credentialFileLines) {
       String[] keyAndVal = line.split("=");
       String lowercaseKey = keyAndVal[0].toLowerCase();
       if (lowercaseKey.contains(serviceName)) {
         String credentialType = lowercaseKey.substring(serviceName.length() + 1);
-
-        if (credentialType.equals("apikey")) {
-          credentials.setIamApiKey(keyAndVal[1]);
-        } else if (credentialType.equals("url")) {
-          credentials.setUrl(keyAndVal[1]);
-        } else if (credentialType.equals("username")) {
-          credentials.setUsername(keyAndVal[1]);
-        } else if (credentialType.equals("password")) {
-          credentials.setPassword(keyAndVal[1]);
+        String credentialValue = keyAndVal[1];
+
+        switch (credentialType) {
+          case USERNAME:
+            serviceCredentials.username = credentialValue;
+            break;
+          case PASSWORD:
+            serviceCredentials.password = credentialValue;
+            break;
+          case API_KEY:
+            serviceCredentials.oldApiKey = credentialValue;
+            break;
+          case URL:
+            serviceCredentials.url = credentialValue;
+            break;
+          case APIKEY:
+            serviceCredentials.iamApiKey = credentialValue;
+            break;
+          case IAM_URL:
+            serviceCredentials.iamUrl = credentialValue;
+            break;
+          default:
+            //serviceCredentials.username = credentialValue;
+            break;
         }
       }
     }
 
-    return credentials;
-  }
-
-  /**
-   * Method for testing the getAPIUrl method that bypasses the VCAP
-   * services to ensure retrieval from JDNI.
-   *
-   * @param serviceName the service name
-   * @return the API URL
-   */
-  public static String getAPIUrlTest(String serviceName) {
-    if ((serviceName == null) || serviceName.isEmpty()) {
-      return null;
-    }
-
-    return getJDNIValue("jdni/watson-developer-cloud/" + serviceName + LOOKUP_NAME_EXTENSION_URL);
-  }
-=======
->>>>>>> 24b66fa3
+    return serviceCredentials;
+  }
 }