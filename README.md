--- conflicted
+++ resolved
@@ -14,12 +14,6 @@
   * [Gradle](#gradle)
 * [Usage](#usage)
 * [Getting the Service Credentials](#getting-the-service-credentials)
-<<<<<<< HEAD
-* [Questions and troubleshooting](#questions)
-  * [401 - Unauthorized](#401)
-  * [Other](#other)
-=======
->>>>>>> e5af14d0
 * [Android](#android)
 * IBM Watson Services
   * [Alchemy Language](alchemy)
@@ -138,47 +132,17 @@
 
 To get your service credentials, follow these steps:
 
-<<<<<<< HEAD
-1. Log in to Bluemix at https://bluemix.net.
-
-1. Create an instance of the service:
-    1. In the Bluemix **Catalog**, select the service you want to use.
-    1. Under **Add Service**, type a unique name for the service instance in the Service name field. For example, type `my-service-name`. Leave the default values for the other options.
-    1. Click **Create**.
-
-1. Copy your credentials:
-    1. On the left side of the page, click **Service Credentials** to view your service credentials.
-    1. Copy `username` and `password`(`api_key` for AlchemyAPI).
-
-You can set the correct API Endpoint for your service calling setEndPoint(). 
-For example, if you have the conversation service in Germany, the Endpoint may be "https://gateway-fra.watsonplatform.net/conversation/api", and you will need to call myConversationService.sentEndPoint("https://gateway-fra.watsonplatform.net/conversation/api").
-=======
 1. Log in to [Bluemix](https://console.bluemix.net/catalog?category=watson)
 
 1. Create an instance of the service:
     1. In the Bluemix **Catalog**, select the service you want to use.
     1. Click **Create**.
->>>>>>> e5af14d0
 
 1. Copy your credentials:
     1. On the left side of the page, click **Service Credentials**, and then **View credentials** to view your service credentials.
     1. Copy `url`, `username` and `password`(`api_key` for AlchemyAPI or Visual Recognition).
 
 
-<<<<<<< HEAD
-#### 401
-Make sure you are using the service credentials and not your Bluemix account/password.
-
-Check the API Endpoint, you may need to update the default using setEndPoint().
-
-#### Other
-If you are having difficulties using the APIs or you have a question about the IBM
-Watson Services, please ask a question on
-[dW Answers](https://developer.ibm.com/answers/questions/ask/?topics=watson)
-or [Stack Overflow](http://stackoverflow.com/questions/ask?tags=ibm-watson).
-
-=======
->>>>>>> e5af14d0
 ## Introduce reactive API call for v3.0.1
 
 To do a reactive call, you need to add `rx()`.  With reactive you can use synchronous or asynchronous calls as you like, and you can combine multiple rest calls more efficiently.
@@ -302,8 +266,6 @@
 // All the api calls from now on will send the default headers
 ```
 
-<<<<<<< HEAD
-=======
 ## Specifying a service URL
 
 You can set the correct API Endpoint for your service calling `setEndPoint()`.
@@ -323,7 +285,6 @@
 Check the API Endpoint, you may need to update the default using setEndPoint().
 
 
->>>>>>> e5af14d0
 ## Debug
 
 HTTP requests can be logging by adding a `loggging.properties` file to your classpath.
@@ -362,21 +323,12 @@
 Gradle:
 
 ```sh
-<<<<<<< HEAD
-$ cd java-sdk
-$ gradle jar  # build jar file (build/libs/watson-developer-cloud-3.8.0.jar)
-$ gradle test # run tests
-$ gradle check # performs quality checks on source files and generates reports
-$ gradle testReport # run tests and generate the aggregated test report (build/reports/allTests)
-$ gradle codeCoverageReport # run tests and generate the code coverage report (build/reports/jacoco)
-=======
 cd java-sdk
 gradle jar  # build jar file (build/libs/watson-developer-cloud-3.9.0.jar)
 gradle test # run tests
 gradle check # performs quality checks on source files and generates reports
 gradle testReport # run tests and generate the aggregated test report (build/reports/allTests)
 gradle codeCoverageReport # run tests and generate the code coverage report (build/reports/jacoco)
->>>>>>> e5af14d0
 ```
 
 ## Working with Eclipse and Intellij IDEA
@@ -385,13 +337,8 @@
 easily create project files with gradle:
 
 ```sh
-<<<<<<< HEAD
-$ gradle idea     # Intellij IDEA
-$ gradle eclipse  # Eclipse
-=======
 gradle idea     # Intellij IDEA
 gradle eclipse  # Eclipse
->>>>>>> e5af14d0
 ```
 
 ## Open Source @ IBM
@@ -411,8 +358,6 @@
 
 See [CODE_OF_CONDUCT.md](.github/CODE_OF_CONDUCT.md).
 
-<<<<<<< HEAD
-=======
 ### Other
 
 If you are having difficulties using the APIs or you have a question about the IBM
@@ -420,7 +365,6 @@
 [dW Answers](https://developer.ibm.com/answers/questions/ask/?topics=watson)
 or [Stack Overflow](http://stackoverflow.com/questions/ask?tags=ibm-watson).
 
->>>>>>> e5af14d0
 
 [wdc]: http://www.ibm.com/watson/developercloud/
 [bluemix]: https://console.bluemix.net
