[bumpversion]
<<<<<<< HEAD
current_version = 4.1.0
=======
current_version = 4.2.1
>>>>>>> 7ce7a2fd

[bumpversion:file:README.md]

[bumpversion:file:alchemy/README.md]

[bumpversion:file:conversation/README.md]

[bumpversion:file:discovery/README.md]

[bumpversion:file:document-conversion/README.md]

[bumpversion:file:language-translator/README.md]

[bumpversion:file:natural-language-classifier/README.md]

[bumpversion:file:natural-language-understanding/README.md]

[bumpversion:file:personality-insights/README.md]

[bumpversion:file:retrieve-and-rank/README.md]

[bumpversion:file:speech-to-text/README.md]

[bumpversion:file:text-to-speech/README.md]

[bumpversion:file:tone-analyzer/README.md]

[bumpversion:file:tradeoff-analytics/README.md]

[bumpversion:file:visual-recognition/README.md]
search = {current_version}
replace = {new_version}<|MERGE_RESOLUTION|>--- conflicted
+++ resolved
@@ -1,9 +1,5 @@
 [bumpversion]
-<<<<<<< HEAD
-current_version = 4.1.0
-=======
 current_version = 4.2.1
->>>>>>> 7ce7a2fd
 
 [bumpversion:file:README.md]
 
