[bumpversion]
<<<<<<< HEAD
current_version = 6.1.1
=======
current_version = 6.1.0
commit = True
>>>>>>> 5df794ba

[bumpversion:file:README.md]

[bumpversion:file:assistant/README.md]

[bumpversion:file:conversation/README.md]

[bumpversion:file:discovery/README.md]

[bumpversion:file:language-translator/README.md]

[bumpversion:file:natural-language-classifier/README.md]

[bumpversion:file:natural-language-understanding/README.md]

[bumpversion:file:personality-insights/README.md]

[bumpversion:file:speech-to-text/README.md]

[bumpversion:file:text-to-speech/README.md]

[bumpversion:file:tone-analyzer/README.md]

[bumpversion:file:visual-recognition/README.md]
search = {current_version}
replace = {new_version}
<|MERGE_RESOLUTION|>--- conflicted
+++ resolved
@@ -1,10 +1,6 @@
 [bumpversion]
-<<<<<<< HEAD
 current_version = 6.1.1
-=======
-current_version = 6.1.0
 commit = True
->>>>>>> 5df794ba
 
 [bumpversion:file:README.md]
 
