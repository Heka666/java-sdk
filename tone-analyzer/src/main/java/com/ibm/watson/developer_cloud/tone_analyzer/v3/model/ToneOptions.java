--- conflicted
+++ resolved
@@ -73,7 +73,6 @@
    * Builder.
    */
   public static class Builder {
-<<<<<<< HEAD
     private ToneInput toneInput;
     private String body;
     private String contentType;
@@ -87,11 +86,6 @@
       tones = toneOptions.tones;
       sentences = toneOptions.sentences;
     }
-=======
-    private Boolean isHtml;
-    private Boolean includeSentences;
-    private List<Tone> tones;
->>>>>>> 95923d15
 
     /**
      * Instantiates a new builder.
@@ -111,13 +105,8 @@
     /**
      * Adds an tone to tones.
      *
-<<<<<<< HEAD
      * @param tone the new tone
      * @return the ToneOptions builder
-=======
-     * @param isHtml sets the text as html
-     * @return the builder
->>>>>>> 95923d15
      */
     public Builder addTone(String tone) {
       Validator.notNull(tone, "tone cannot be null");
@@ -129,29 +118,11 @@
     }
 
     /**
-<<<<<<< HEAD
      * Set the tones.
      * Existing tones will be replaced.
      *
      * @param tones the tones
      * @return the ToneOptions builder
-=======
-     * Indicates whether to return sentence-level tone analysis.
-     *
-     * @param sentences sets sentence-level analysis.
-     * @return the builder
-     */
-    public Builder includeSentences(Boolean sentences) {
-      this.includeSentences = sentences;
-      return this;
-    }
-
-    /**
-     * Adds the tone.
-     *
-     * @param tone the tone to add
-     * @return the builder
->>>>>>> 95923d15
      */
     public Builder tones(List<String> tones) {
       this.tones = tones;
@@ -161,12 +132,8 @@
     /**
      * Set the sentences.
      *
-<<<<<<< HEAD
      * @param sentences the sentences
      * @return the ToneOptions builder
-=======
-     * @return the tone options object
->>>>>>> 95923d15
      */
     public Builder sentences(Boolean sentences) {
       this.sentences = sentences;
@@ -220,21 +187,14 @@
   }
 
   /**
-<<<<<<< HEAD
    * New builder.
    *
    * @return a ToneOptions builder
-=======
-   * Gets the isHtml.
-   *
-   * @return the isHtml attribute
->>>>>>> 95923d15
    */
   public Builder newBuilder() {
     return new Builder(this);
   }
 
-<<<<<<< HEAD
   /**
    * Gets the toneInput.
    *
@@ -248,49 +208,27 @@
    * Gets the body.
    *
    * @return the body
-=======
-  /**
-   * Get the includeSentences.
-   *
-   * @return the includeSentences attribute
->>>>>>> 95923d15
    */
   public String body() {
     return body;
   }
 
   /**
-<<<<<<< HEAD
    * Gets the contentType.
    *
    * @return the contentType
    */
   public String contentType() {
     return contentType;
-=======
+  }
+
+  /**
    * Gets the tones.
    *
-   * @return the list of tones
-   */
-  public List<Tone> tones() {
-    return tones;
->>>>>>> 95923d15
-  }
-
-  /**
-   * New builder.
-   *
-<<<<<<< HEAD
    * @return the tones
    */
   public List<String> tones() {
     return tones;
-=======
-   * @return the builder
-   */
-  public Builder newBuilder() {
-    return new Builder(this);
->>>>>>> 95923d15
   }
 
   /**
