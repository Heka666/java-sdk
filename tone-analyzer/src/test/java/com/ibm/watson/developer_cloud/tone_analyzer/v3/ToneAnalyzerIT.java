--- conflicted
+++ resolved
@@ -71,7 +71,6 @@
   }
 
   /**
-<<<<<<< HEAD
    * Test ToneExample.
    */
   @Test
@@ -135,32 +134,9 @@
         .addTone(ToneOptions.Tone.LANGUAGE)
         .addTone(ToneOptions.Tone.SOCIAL)
         .build();
-=======
-   * Test get tone from text with sentences.
-   */
-  @Test
-  public void testGetToneFromTextWithSentences() {
-    ToneOptions options =
-        new ToneOptions.Builder().addTone(Tone.EMOTION).addTone(Tone.LANGUAGE).addTone(Tone.SOCIAL).build();
->>>>>>> 95923d15
 
     ToneAnalysis tone = service.tone(options).execute();
     assertToneAnalysis(tone);
-  }
-
-  /**
-   * Test get tone from text without sentences.
-   */
-  @Test
-  public void testGetToneFromTextWithoutSentences() {
-    ToneOptions options =
-        new ToneOptions.Builder().includeSentences(false).build();
-
-    ToneAnalysis tone = service.getTone(text, options).execute();
-    Assert.assertNotNull(tone);
-    Assert.assertNotNull(tone.getDocumentTone());
-    Assert.assertEquals(3, tone.getDocumentTone().getTones().size());
-    Assert.assertNull(tone.getSentencesTone());
   }
 
   /**
