#!/usr/bin/env bash

<<<<<<< HEAD
if [ "$TRAVIS_REPO_SLUG" == "watson-developer-cloud/java-sdk" ] && \
   [ "$TRAVIS_JDK_VERSION" == "openjdk7" ] && \
   [ "$TRAVIS_PULL_REQUEST" == "false" ] && \
   [ "$TRAVIS_BRANCH" == "develop" ]; then
=======
if [ "$TRAVIS_PULL_REQUEST" == "false" ] && [ "$TRAVIS_BRANCH" == "master" ]; then
>>>>>>> eaa4f5d8
  openssl aes-256-cbc -K $encrypted_bdb9d73a7940_key -iv $encrypted_bdb9d73a7940_iv -in .utility/cd/secring.gpg.enc -out .utility/cd/secring.gpg -d
  ./gradlew uploadArchives -Psigning.keyId=$SIGNING_KEY -Psigning.password=$SIGNING_PASSWORD -Psigning.secretKeyRingFile=$KEYRING_PATH -PossrhUsername=$OSSRH_JIRA_USERNAME -PossrhPassword=$OSSRH_JIRA_PASSWORD
fi<|MERGE_RESOLUTION|>--- conflicted
+++ resolved
@@ -1,13 +1,6 @@
 #!/usr/bin/env bash
 
-<<<<<<< HEAD
-if [ "$TRAVIS_REPO_SLUG" == "watson-developer-cloud/java-sdk" ] && \
-   [ "$TRAVIS_JDK_VERSION" == "openjdk7" ] && \
-   [ "$TRAVIS_PULL_REQUEST" == "false" ] && \
-   [ "$TRAVIS_BRANCH" == "develop" ]; then
-=======
 if [ "$TRAVIS_PULL_REQUEST" == "false" ] && [ "$TRAVIS_BRANCH" == "master" ]; then
->>>>>>> eaa4f5d8
   openssl aes-256-cbc -K $encrypted_bdb9d73a7940_key -iv $encrypted_bdb9d73a7940_iv -in .utility/cd/secring.gpg.enc -out .utility/cd/secring.gpg -d
   ./gradlew uploadArchives -Psigning.keyId=$SIGNING_KEY -Psigning.password=$SIGNING_PASSWORD -Psigning.secretKeyRingFile=$KEYRING_PATH -PossrhUsername=$OSSRH_JIRA_USERNAME -PossrhPassword=$OSSRH_JIRA_PASSWORD
 fi