/*
 * Copyright 2018 IBM Corp. All Rights Reserved.
 *
 * Licensed under the Apache License, Version 2.0 (the "License"); you may not use this file except in compliance with
 * the License. You may obtain a copy of the License at
 *
 * http://www.apache.org/licenses/LICENSE-2.0
 *
 * Unless required by applicable law or agreed to in writing, software distributed under the License is distributed on
 * an "AS IS" BASIS, WITHOUT WARRANTIES OR CONDITIONS OF ANY KIND, either express or implied. See the License for the
 * specific language governing permissions and limitations under the License.
 */
package com.ibm.watson.developer_cloud.speech_to_text.v1;

import com.google.gson.JsonObject;
import com.ibm.watson.developer_cloud.http.InputStreamRequestBody;
import com.ibm.watson.developer_cloud.http.RequestBuilder;
import com.ibm.watson.developer_cloud.http.ServiceCall;
import com.ibm.watson.developer_cloud.service.WatsonService;
import com.ibm.watson.developer_cloud.service.security.IamOptions;
import com.ibm.watson.developer_cloud.speech_to_text.v1.model.AcousticModel;
import com.ibm.watson.developer_cloud.speech_to_text.v1.model.AcousticModels;
import com.ibm.watson.developer_cloud.speech_to_text.v1.model.AddAudioOptions;
import com.ibm.watson.developer_cloud.speech_to_text.v1.model.AddCorpusOptions;
import com.ibm.watson.developer_cloud.speech_to_text.v1.model.AddWordOptions;
import com.ibm.watson.developer_cloud.speech_to_text.v1.model.AddWordsOptions;
import com.ibm.watson.developer_cloud.speech_to_text.v1.model.AudioListing;
import com.ibm.watson.developer_cloud.speech_to_text.v1.model.AudioResources;
import com.ibm.watson.developer_cloud.speech_to_text.v1.model.CheckJobOptions;
import com.ibm.watson.developer_cloud.speech_to_text.v1.model.CheckJobsOptions;
import com.ibm.watson.developer_cloud.speech_to_text.v1.model.Corpora;
import com.ibm.watson.developer_cloud.speech_to_text.v1.model.Corpus;
import com.ibm.watson.developer_cloud.speech_to_text.v1.model.CreateAcousticModelOptions;
import com.ibm.watson.developer_cloud.speech_to_text.v1.model.CreateJobOptions;
import com.ibm.watson.developer_cloud.speech_to_text.v1.model.CreateLanguageModelOptions;
import com.ibm.watson.developer_cloud.speech_to_text.v1.model.DeleteAcousticModelOptions;
import com.ibm.watson.developer_cloud.speech_to_text.v1.model.DeleteAudioOptions;
import com.ibm.watson.developer_cloud.speech_to_text.v1.model.DeleteCorpusOptions;
import com.ibm.watson.developer_cloud.speech_to_text.v1.model.DeleteJobOptions;
import com.ibm.watson.developer_cloud.speech_to_text.v1.model.DeleteLanguageModelOptions;
import com.ibm.watson.developer_cloud.speech_to_text.v1.model.DeleteWordOptions;
import com.ibm.watson.developer_cloud.speech_to_text.v1.model.GetAcousticModelOptions;
import com.ibm.watson.developer_cloud.speech_to_text.v1.model.GetAudioOptions;
import com.ibm.watson.developer_cloud.speech_to_text.v1.model.GetCorpusOptions;
import com.ibm.watson.developer_cloud.speech_to_text.v1.model.GetLanguageModelOptions;
import com.ibm.watson.developer_cloud.speech_to_text.v1.model.GetModelOptions;
import com.ibm.watson.developer_cloud.speech_to_text.v1.model.GetWordOptions;
import com.ibm.watson.developer_cloud.speech_to_text.v1.model.LanguageModel;
import com.ibm.watson.developer_cloud.speech_to_text.v1.model.LanguageModels;
import com.ibm.watson.developer_cloud.speech_to_text.v1.model.ListAcousticModelsOptions;
import com.ibm.watson.developer_cloud.speech_to_text.v1.model.ListAudioOptions;
import com.ibm.watson.developer_cloud.speech_to_text.v1.model.ListCorporaOptions;
import com.ibm.watson.developer_cloud.speech_to_text.v1.model.ListLanguageModelsOptions;
import com.ibm.watson.developer_cloud.speech_to_text.v1.model.ListModelsOptions;
import com.ibm.watson.developer_cloud.speech_to_text.v1.model.ListWordsOptions;
import com.ibm.watson.developer_cloud.speech_to_text.v1.model.RecognitionJob;
import com.ibm.watson.developer_cloud.speech_to_text.v1.model.RecognitionJobs;
import com.ibm.watson.developer_cloud.speech_to_text.v1.model.RecognizeOptions;
import com.ibm.watson.developer_cloud.speech_to_text.v1.model.RegisterCallbackOptions;
import com.ibm.watson.developer_cloud.speech_to_text.v1.model.RegisterStatus;
import com.ibm.watson.developer_cloud.speech_to_text.v1.model.ResetAcousticModelOptions;
import com.ibm.watson.developer_cloud.speech_to_text.v1.model.ResetLanguageModelOptions;
import com.ibm.watson.developer_cloud.speech_to_text.v1.model.SpeechModel;
import com.ibm.watson.developer_cloud.speech_to_text.v1.model.SpeechModels;
import com.ibm.watson.developer_cloud.speech_to_text.v1.model.SpeechRecognitionResults;
import com.ibm.watson.developer_cloud.speech_to_text.v1.model.TrainAcousticModelOptions;
import com.ibm.watson.developer_cloud.speech_to_text.v1.model.TrainLanguageModelOptions;
import com.ibm.watson.developer_cloud.speech_to_text.v1.model.UnregisterCallbackOptions;
import com.ibm.watson.developer_cloud.speech_to_text.v1.model.UpgradeAcousticModelOptions;
import com.ibm.watson.developer_cloud.speech_to_text.v1.model.UpgradeLanguageModelOptions;
import com.ibm.watson.developer_cloud.speech_to_text.v1.model.Word;
import com.ibm.watson.developer_cloud.speech_to_text.v1.model.Words;
import com.ibm.watson.developer_cloud.speech_to_text.v1.websocket.RecognizeCallback;
import com.ibm.watson.developer_cloud.speech_to_text.v1.websocket.SpeechToTextWebSocketListener;
import com.ibm.watson.developer_cloud.util.GsonSingleton;
import com.ibm.watson.developer_cloud.util.RequestUtils;
import com.ibm.watson.developer_cloud.util.ResponseConverterUtils;
import com.ibm.watson.developer_cloud.util.Validator;
import okhttp3.HttpUrl;
import okhttp3.MediaType;
import okhttp3.MultipartBody;
import okhttp3.OkHttpClient;
import okhttp3.Request;
import okhttp3.RequestBody;
import okhttp3.WebSocket;

/**
 * The IBM Watson Speech to Text service provides an API that enables you to add IBM's speech recognition capabilities
 * to your applications. The service transcribes speech from various languages and audio formats to text with low
 * latency. For most languages, the service supports two sampling rates, broadband and narrowband. The service returns
 * all JSON response content in the UTF-8 character set.
 *
 * @version v1
 * @see <a href="http://www.ibm.com/watson/developercloud/speech-to-text.html">Speech to Text</a>
 */
public class SpeechToText extends WatsonService {

  private static final String SERVICE_NAME = "speech_to_text";
  private static final String URL = "https://stream.watsonplatform.net/speech-to-text/api";

  /**
   * Instantiates a new `SpeechToText`.
   *
   */
  public SpeechToText() {
    super(SERVICE_NAME);
    if ((getEndPoint() == null) || getEndPoint().isEmpty()) {
      setEndPoint(URL);
    }
  }

  /**
   * Instantiates a new `SpeechToText` with username and password.
   *
   * @param username the username
   * @param password the password
   */
  public SpeechToText(String username, String password) {
    this();
    setUsernameAndPassword(username, password);
  }

  /**
<<<<<<< HEAD
   * Instantiates a new `SpeechToText` with IAM. Note that if the access token is specified in the iamOptions,
   * you accept responsibility for managing the access token yourself. You must set a new access token before this one
   * expires. Failing to do so will result in authentication errors after this token expires.
   *
   * @param iamOptions the options for authenticating through IAM
   */
  public SpeechToText(IamOptions iamOptions) {
    this();
    setIamCredentials(iamOptions);
  }

  /**
   * Retrieves information about the model.
=======
   * Get a model.
>>>>>>> c0ba4aac
   *
   * Retrieves information about a single specified language model that is available for use with the service. The
   * information includes the name of the model and its minimum sampling rate in Hertz, among other things.
   *
   * @param getModelOptions the {@link GetModelOptions} containing the options for the call
   * @return a {@link ServiceCall} with a response type of {@link SpeechModel}
   */
  public ServiceCall<SpeechModel> getModel(GetModelOptions getModelOptions) {
    Validator.notNull(getModelOptions, "getModelOptions cannot be null");
    String[] pathSegments = { "v1/models" };
    String[] pathParameters = { getModelOptions.modelId() };
    RequestBuilder builder = RequestBuilder.get(RequestBuilder.constructHttpUrl(getEndPoint(), pathSegments,
        pathParameters));
    return createServiceCall(builder.build(), ResponseConverterUtils.getObject(SpeechModel.class));
  }

  /**
   * Get models.
   *
   * Retrieves a list of all language models that are available for use with the service. The information includes the
   * name of the model and its minimum sampling rate in Hertz, among other things.
   *
   * @param listModelsOptions the {@link ListModelsOptions} containing the options for the call
   * @return a {@link ServiceCall} with a response type of {@link SpeechModels}
   */
  public ServiceCall<SpeechModels> listModels(ListModelsOptions listModelsOptions) {
    String[] pathSegments = { "v1/models" };
    RequestBuilder builder = RequestBuilder.get(RequestBuilder.constructHttpUrl(getEndPoint(), pathSegments));
    if (listModelsOptions != null) {
    }
    return createServiceCall(builder.build(), ResponseConverterUtils.getObject(SpeechModels.class));
  }

  /**
   * Get models.
   *
   * Retrieves a list of all language models that are available for use with the service. The information includes the
   * name of the model and its minimum sampling rate in Hertz, among other things.
   *
   * @return a {@link ServiceCall} with a response type of {@link SpeechModels}
   */
  public ServiceCall<SpeechModels> listModels() {
    return listModels(null);
  }

  /**
   * Recognizes an audio file and returns {@link SpeechRecognitionResults}.<br>
   * <br>
   * Here is an example of how to recognize an audio file:
   *
   * <pre>
   * SpeechToText service = new SpeechToText();
   * service.setUsernameAndPassword(&quot;USERNAME&quot;, &quot;PASSWORD&quot;);
   * service.setEndPoint(&quot;SERVICE_URL&quot;);
   *
   * RecognizeOptions options = new RecognizeOptions().maxAlternatives(3).continuous(true);
   *
   * File audio = new File(&quot;sample1.wav&quot;);
   *
   * SpeechResults results = service.recognize(audio, options).execute();
   * System.out.println(results);
   * </pre>
   *
   * @param recognizeOptions the recognize options
   * @return the {@link SpeechRecognitionResults}
   */
  public ServiceCall<SpeechRecognitionResults> recognize(RecognizeOptions recognizeOptions) {
    String[] pathSegments = { "v1/recognize" };
    RequestBuilder builder = RequestBuilder.post(RequestBuilder.constructHttpUrl(getEndPoint(), pathSegments));
    if (recognizeOptions != null) {
      if (recognizeOptions.contentType() != null) {
        builder.header("Content-Type", recognizeOptions.contentType());
      }
      if (recognizeOptions.model() != null) {
        builder.query("model", recognizeOptions.model());
      }
      if (recognizeOptions.customizationId() != null) {
        builder.query("customization_id", recognizeOptions.customizationId());
      }
      if (recognizeOptions.acousticCustomizationId() != null) {
        builder.query("acoustic_customization_id", recognizeOptions.acousticCustomizationId());
      }
      if (recognizeOptions.version() != null) {
        builder.query("base_model_version", recognizeOptions.version());
      }
      if (recognizeOptions.customizationWeight() != null) {
        builder.query("customization_weight", String.valueOf(recognizeOptions.customizationWeight()));
      }
      if (recognizeOptions.inactivityTimeout() != null) {
        builder.query("inactivity_timeout", String.valueOf(recognizeOptions.inactivityTimeout()));
      }
      if (recognizeOptions.keywords() != null) {
        builder.query("keywords", RequestUtils.join(recognizeOptions.keywords(), ","));
      }
      if (recognizeOptions.keywordsThreshold() != null) {
        builder.query("keywords_threshold", String.valueOf(recognizeOptions.keywordsThreshold()));
      }
      if (recognizeOptions.maxAlternatives() != null) {
        builder.query("max_alternatives", String.valueOf(recognizeOptions.maxAlternatives()));
      }
      if (recognizeOptions.wordAlternativesThreshold() != null) {
        builder.query("word_alternatives_threshold", String.valueOf(recognizeOptions
            .wordAlternativesThreshold()));
      }
      if (recognizeOptions.wordConfidence() != null) {
        builder.query("word_confidence", String.valueOf(recognizeOptions.wordConfidence()));
      }
      if (recognizeOptions.timestamps() != null) {
        builder.query("timestamps", String.valueOf(recognizeOptions.timestamps()));
      }
      if (recognizeOptions.profanityFilter() != null) {
        builder.query("profanity_filter", String.valueOf(recognizeOptions.profanityFilter()));
      }
      if (recognizeOptions.smartFormatting() != null) {
        builder.query("smart_formatting", String.valueOf(recognizeOptions.smartFormatting()));
      }
      if (recognizeOptions.speakerLabels() != null) {
        builder.query("speaker_labels", String.valueOf(recognizeOptions.speakerLabels()));
      }
      if (recognizeOptions.audio() != null) {
        builder.body(InputStreamRequestBody.create(MediaType.parse(recognizeOptions.contentType()),
            recognizeOptions.audio()));
      }
    }
    return createServiceCall(builder.build(), ResponseConverterUtils.getObject(SpeechRecognitionResults.class));
  }

  /**
   * Sends audio and returns transcription results for recognition requests over a WebSocket connection. Requests and
   * responses are enabled over a single TCP connection that abstracts much of the complexity of the request to offer
   * efficient implementation, low latency, high throughput, and an asynchronous response. By default, only final
   * results are returned for any request; to enable interim results, set the interimResults parameter to true.
   *
   * The service imposes a data size limit of 100 MB per utterance (per recognition request). You can send multiple
   * utterances over a single WebSocket connection. The service automatically detects the endianness of the incoming
   * audio and, for audio that includes multiple channels, downmixes the audio to one-channel mono during transcoding.
   * (For the audio/l16 format, you can specify the endianness.)
   *
   * @param recognizeOptions the recognize options
   * @param callback the {@link RecognizeCallback} instance where results will be sent
   * @return the {@link WebSocket}
   */
  public WebSocket recognizeUsingWebSocket(RecognizeOptions recognizeOptions, RecognizeCallback callback) {
    Validator.notNull(recognizeOptions, "recognizeOptions cannot be null");
    Validator.notNull(recognizeOptions.audio(), "audio cannot be null");
    Validator.notNull(callback, "callback cannot be null");

    HttpUrl.Builder urlBuilder = HttpUrl.parse(getEndPoint() + "/v1/recognize").newBuilder();

    if (recognizeOptions.model() != null) {
      urlBuilder.addQueryParameter("model", recognizeOptions.model());
    }
    if (recognizeOptions.customizationId() != null) {
      urlBuilder.addQueryParameter("customization_id", recognizeOptions.customizationId());
    }
    if (recognizeOptions.acousticCustomizationId() != null) {
      urlBuilder.addQueryParameter("acoustic_customization_id", recognizeOptions.acousticCustomizationId());
    }
    if (recognizeOptions.version() != null) {
      urlBuilder.addQueryParameter("base_model_version", recognizeOptions.version());
    }
    if (recognizeOptions.customizationWeight() != null) {
      urlBuilder.addQueryParameter("customization_weight",
          String.valueOf(recognizeOptions.customizationWeight()));
    }

    String url = urlBuilder.toString().replace("https://", "wss://");
    Request.Builder builder = new Request.Builder().url(url);

    setAuthentication(builder);
    setDefaultHeaders(builder);

    OkHttpClient client = configureHttpClient();
    return client.newWebSocket(builder.build(),
        new SpeechToTextWebSocketListener(recognizeOptions, callback));
  }

  /**
   * Check a job.
   *
   * Returns information about the specified job. The response always includes the status of the job and its creation
   * and update times. If the status is `completed`, the response includes the results of the recognition request. You
   * must submit the request with the service credentials of the user who created the job. You can use the method to
   * retrieve the results of any job, regardless of whether it was submitted with a callback URL and the
   * `recognitions.completed_with_results` event, and you can retrieve the results multiple times for as long as they
   * remain available. Use the **Check jobs** method to request information about the most recent jobs associated with
   * the calling user.
   *
   * @param checkJobOptions the {@link CheckJobOptions} containing the options for the call
   * @return a {@link ServiceCall} with a response type of {@link RecognitionJob}
   */
  public ServiceCall<RecognitionJob> checkJob(CheckJobOptions checkJobOptions) {
    Validator.notNull(checkJobOptions, "checkJobOptions cannot be null");
    String[] pathSegments = { "v1/recognitions" };
    String[] pathParameters = { checkJobOptions.id() };
    RequestBuilder builder = RequestBuilder.get(RequestBuilder.constructHttpUrl(getEndPoint(), pathSegments,
        pathParameters));
    return createServiceCall(builder.build(), ResponseConverterUtils.getObject(RecognitionJob.class));
  }

  /**
   * Check jobs.
   *
   * Returns the ID and status of the latest 100 outstanding jobs associated with the service credentials with which it
   * is called. The method also returns the creation and update times of each job, and, if a job was created with a
   * callback URL and a user token, the user token for the job. To obtain the results for a job whose status is
   * `completed` or not one of the latest 100 outstanding jobs, use the **Check a job** method. A job and its results
   * remain available until you delete them with the **Delete a job** method or until the job's time to live expires,
   * whichever comes first.
   *
   * @param checkJobsOptions the {@link CheckJobsOptions} containing the options for the call
   * @return a {@link ServiceCall} with a response type of {@link RecognitionJobs}
   */
  public ServiceCall<RecognitionJobs> checkJobs(CheckJobsOptions checkJobsOptions) {
    String[] pathSegments = { "v1/recognitions" };
    RequestBuilder builder = RequestBuilder.get(RequestBuilder.constructHttpUrl(getEndPoint(), pathSegments));
    if (checkJobsOptions != null) {
    }
    return createServiceCall(builder.build(), ResponseConverterUtils.getObject(RecognitionJobs.class));
  }

  /**
   * Check jobs.
   *
   * Returns the ID and status of the latest 100 outstanding jobs associated with the service credentials with which it
   * is called. The method also returns the creation and update times of each job, and, if a job was created with a
   * callback URL and a user token, the user token for the job. To obtain the results for a job whose status is
   * `completed` or not one of the latest 100 outstanding jobs, use the **Check a job** method. A job and its results
   * remain available until you delete them with the **Delete a job** method or until the job's time to live expires,
   * whichever comes first.
   *
   * @return a {@link ServiceCall} with a response type of {@link RecognitionJobs}
   */
  public ServiceCall<RecognitionJobs> checkJobs() {
    return checkJobs(null);
  }

  /**
   * Create a job.
   *
   * Creates a job for a new asynchronous recognition request. The job is owned by the user whose service credentials
   * are used to create it. How you learn the status and results of a job depends on the parameters you include with the
   * job creation request: * By callback notification: Include the `callback_url` parameter to specify a URL to which
   * the service is to send callback notifications when the status of the job changes. Optionally, you can also include
   * the `events` and `user_token` parameters to subscribe to specific events and to specify a string that is to be
   * included with each notification for the job. * By polling the service: Omit the `callback_url`, `events`, and
   * `user_token` parameters. You must then use the **Check jobs** or **Check a job** methods to check the status of the
   * job, using the latter to retrieve the results when the job is complete. The two approaches are not mutually
   * exclusive. You can poll the service for job status or obtain results from the service manually even if you include
   * a callback URL. In both cases, you can include the `results_ttl` parameter to specify how long the results are to
   * remain available after the job is complete. For detailed usage information about the two approaches, including
   * callback notifications, see [Creating a
   * job](https://console.bluemix.net/docs/services/speech-to-text/async.html#create). Note that using the HTTPS **Check
   * a job** method to retrieve results is more secure than receiving them via callback notification over HTTP because
   * it provides confidentiality in addition to authentication and data integrity. The method supports the same basic
   * parameters as other HTTP and WebSocket recognition requests. The service imposes a data size limit of 100 MB. It
   * automatically detects the endianness of the incoming audio and, for audio that includes multiple channels,
   * downmixes the audio to one-channel mono during transcoding. (For the `audio/l16` format, you can specify the
   * endianness.).
   *
   * @param createJobOptions the {@link CreateJobOptions} containing the options for the call
   * @return a {@link ServiceCall} with a response type of {@link RecognitionJob}
   */
  public ServiceCall<RecognitionJob> createJob(CreateJobOptions createJobOptions) {
    Validator.notNull(createJobOptions, "createJobOptions cannot be null");
    String[] pathSegments = { "v1/recognitions" };
    RequestBuilder builder = RequestBuilder.post(RequestBuilder.constructHttpUrl(getEndPoint(), pathSegments));
    builder.header("Content-Type", createJobOptions.contentType());
    if (createJobOptions.model() != null) {
      builder.query("model", createJobOptions.model());
    }
    if (createJobOptions.callbackUrl() != null) {
      builder.query("callback_url", createJobOptions.callbackUrl());
    }
    if (createJobOptions.events() != null) {
      builder.query("events", createJobOptions.events());
    }
    if (createJobOptions.userToken() != null) {
      builder.query("user_token", createJobOptions.userToken());
    }
    if (createJobOptions.resultsTtl() != null) {
      builder.query("results_ttl", String.valueOf(createJobOptions.resultsTtl()));
    }
    if (createJobOptions.customizationId() != null) {
      builder.query("customization_id", createJobOptions.customizationId());
    }
    if (createJobOptions.acousticCustomizationId() != null) {
      builder.query("acoustic_customization_id", createJobOptions.acousticCustomizationId());
    }
    if (createJobOptions.version() != null) {
      builder.query("base_model_version", createJobOptions.version());
    }
    if (createJobOptions.customizationWeight() != null) {
      builder.query("customization_weight", String.valueOf(createJobOptions.customizationWeight()));
    }
    if (createJobOptions.inactivityTimeout() != null) {
      builder.query("inactivity_timeout", String.valueOf(createJobOptions.inactivityTimeout()));
    }
    if (createJobOptions.keywords() != null) {
      builder.query("keywords", RequestUtils.join(createJobOptions.keywords(), ","));
    }
    if (createJobOptions.keywordsThreshold() != null) {
      builder.query("keywords_threshold", String.valueOf(createJobOptions.keywordsThreshold()));
    }
    if (createJobOptions.maxAlternatives() != null) {
      builder.query("max_alternatives", String.valueOf(createJobOptions.maxAlternatives()));
    }
    if (createJobOptions.wordAlternativesThreshold() != null) {
      builder.query("word_alternatives_threshold", String.valueOf(createJobOptions.wordAlternativesThreshold()));
    }
    if (createJobOptions.wordConfidence() != null) {
      builder.query("word_confidence", String.valueOf(createJobOptions.wordConfidence()));
    }
    if (createJobOptions.timestamps() != null) {
      builder.query("timestamps", String.valueOf(createJobOptions.timestamps()));
    }
    if (createJobOptions.profanityFilter() != null) {
      builder.query("profanity_filter", String.valueOf(createJobOptions.profanityFilter()));
    }
    if (createJobOptions.smartFormatting() != null) {
      builder.query("smart_formatting", String.valueOf(createJobOptions.smartFormatting()));
    }
    if (createJobOptions.speakerLabels() != null) {
      builder.query("speaker_labels", String.valueOf(createJobOptions.speakerLabels()));
    }
    builder.body(InputStreamRequestBody.create(MediaType.parse(createJobOptions.contentType()), createJobOptions
        .audio()));
    return createServiceCall(builder.build(), ResponseConverterUtils.getObject(RecognitionJob.class));
  }

  /**
   * Delete a job.
   *
   * Deletes the specified job. You cannot delete a job that the service is actively processing. Once you delete a job,
   * its results are no longer available. The service automatically deletes a job and its results when the time to live
   * for the results expires. You must submit the request with the service credentials of the user who created the job.
   *
   * @param deleteJobOptions the {@link DeleteJobOptions} containing the options for the call
   * @return a {@link ServiceCall} with a response type of Void
   */
  public ServiceCall<Void> deleteJob(DeleteJobOptions deleteJobOptions) {
    Validator.notNull(deleteJobOptions, "deleteJobOptions cannot be null");
    String[] pathSegments = { "v1/recognitions" };
    String[] pathParameters = { deleteJobOptions.id() };
    RequestBuilder builder = RequestBuilder.delete(RequestBuilder.constructHttpUrl(getEndPoint(), pathSegments,
        pathParameters));
    return createServiceCall(builder.build(), ResponseConverterUtils.getVoid());
  }

  /**
   * Register a callback.
   *
   * Registers a callback URL with the service for use with subsequent asynchronous recognition requests. The service
   * attempts to register, or white-list, the callback URL if it is not already registered by sending a `GET` request to
   * the callback URL. The service passes a random alphanumeric challenge string via the `challenge_string` parameter of
   * the request. The request includes an `Accept` header that specifies `text/plain` as the required response type. To
   * be registered successfully, the callback URL must respond to the `GET` request from the service. The response must
   * send status code 200 and must include the challenge string in its body. Set the `Content-Type` response header to
   * `text/plain`. Upon receiving this response, the service responds to the original registration request with response
   * code 201. The service sends only a single `GET` request to the callback URL. If the service does not receive a
   * reply with a response code of 200 and a body that echoes the challenge string sent by the service within five
   * seconds, it does not white-list the URL; it instead sends status code 400 in response to the **Register a
   * callback** request. If the requested callback URL is already white-listed, the service responds to the initial
   * registration request with response code 200. If you specify a user secret with the request, the service uses it as
   * a key to calculate an HMAC-SHA1 signature of the challenge string in its response to the `POST` request. It sends
   * this signature in the `X-Callback-Signature` header of its `GET` request to the URL during registration. It also
   * uses the secret to calculate a signature over the payload of every callback notification that uses the URL. The
   * signature provides authentication and data integrity for HTTP communications. After you successfully register a
   * callback URL, you can use it with an indefinite number of recognition requests. You can register a maximum of 20
   * callback URLS in a one-hour span of time. For more information, see [Registering a callback
   * URL](https://console.bluemix.net/docs/services/speech-to-text/async.html#register).
   *
   * @param registerCallbackOptions the {@link RegisterCallbackOptions} containing the options for the call
   * @return a {@link ServiceCall} with a response type of {@link RegisterStatus}
   */
  public ServiceCall<RegisterStatus> registerCallback(RegisterCallbackOptions registerCallbackOptions) {
    Validator.notNull(registerCallbackOptions, "registerCallbackOptions cannot be null");
    String[] pathSegments = { "v1/register_callback" };
    RequestBuilder builder = RequestBuilder.post(RequestBuilder.constructHttpUrl(getEndPoint(), pathSegments));
    builder.query("callback_url", registerCallbackOptions.callbackUrl());
    if (registerCallbackOptions.userSecret() != null) {
      builder.query("user_secret", registerCallbackOptions.userSecret());
    }
    return createServiceCall(builder.build(), ResponseConverterUtils.getObject(RegisterStatus.class));
  }

  /**
   * Unregister a callback.
   *
   * Unregisters a callback URL that was previously white-listed with a **Register a callback** request for use with the
   * asynchronous interface. Once unregistered, the URL can no longer be used with asynchronous recognition requests.
   *
   * @param unregisterCallbackOptions the {@link UnregisterCallbackOptions} containing the options for the call
   * @return a {@link ServiceCall} with a response type of Void
   */
  public ServiceCall<Void> unregisterCallback(UnregisterCallbackOptions unregisterCallbackOptions) {
    Validator.notNull(unregisterCallbackOptions, "unregisterCallbackOptions cannot be null");
    String[] pathSegments = { "v1/unregister_callback" };
    RequestBuilder builder = RequestBuilder.post(RequestBuilder.constructHttpUrl(getEndPoint(), pathSegments));
    builder.query("callback_url", unregisterCallbackOptions.callbackUrl());
    return createServiceCall(builder.build(), ResponseConverterUtils.getVoid());
  }

  /**
   * Create a custom language model.
   *
   * Creates a new custom language model for a specified base model. The custom language model can be used only with the
   * base model for which it is created. The model is owned by the instance of the service whose credentials are used to
   * create it.
   *
   * @param createLanguageModelOptions the {@link CreateLanguageModelOptions} containing the options for the call
   * @return a {@link ServiceCall} with a response type of {@link LanguageModel}
   */
  public ServiceCall<LanguageModel> createLanguageModel(CreateLanguageModelOptions createLanguageModelOptions) {
    Validator.notNull(createLanguageModelOptions, "createLanguageModelOptions cannot be null");
    String[] pathSegments = { "v1/customizations" };
    RequestBuilder builder = RequestBuilder.post(RequestBuilder.constructHttpUrl(getEndPoint(), pathSegments));
    final JsonObject contentJson = new JsonObject();
    contentJson.addProperty("name", createLanguageModelOptions.name());
    contentJson.addProperty("base_model_name", createLanguageModelOptions.baseModelName());
    if (createLanguageModelOptions.dialect() != null) {
      contentJson.addProperty("dialect", createLanguageModelOptions.dialect());
    }
    if (createLanguageModelOptions.description() != null) {
      contentJson.addProperty("description", createLanguageModelOptions.description());
    }
    builder.bodyJson(contentJson);
    return createServiceCall(builder.build(), ResponseConverterUtils.getObject(LanguageModel.class));
  }

  /**
   * Delete a custom language model.
   *
   * Deletes an existing custom language model. The custom model cannot be deleted if another request, such as adding a
   * corpus to the model, is currently being processed. You must use credentials for the instance of the service that
   * owns a model to delete it.
   *
   * @param deleteLanguageModelOptions the {@link DeleteLanguageModelOptions} containing the options for the call
   * @return a {@link ServiceCall} with a response type of Void
   */
  public ServiceCall<Void> deleteLanguageModel(DeleteLanguageModelOptions deleteLanguageModelOptions) {
    Validator.notNull(deleteLanguageModelOptions, "deleteLanguageModelOptions cannot be null");
    String[] pathSegments = { "v1/customizations" };
    String[] pathParameters = { deleteLanguageModelOptions.customizationId() };
    RequestBuilder builder = RequestBuilder.delete(RequestBuilder.constructHttpUrl(getEndPoint(), pathSegments,
        pathParameters));
    return createServiceCall(builder.build(), ResponseConverterUtils.getVoid());
  }

  /**
   * List a custom language model.
   *
   * Lists information about a specified custom language model. You must use credentials for the instance of the service
   * that owns a model to list information about it.
   *
   * @param getLanguageModelOptions the {@link GetLanguageModelOptions} containing the options for the call
   * @return a {@link ServiceCall} with a response type of {@link LanguageModel}
   */
  public ServiceCall<LanguageModel> getLanguageModel(GetLanguageModelOptions getLanguageModelOptions) {
    Validator.notNull(getLanguageModelOptions, "getLanguageModelOptions cannot be null");
    String[] pathSegments = { "v1/customizations" };
    String[] pathParameters = { getLanguageModelOptions.customizationId() };
    RequestBuilder builder = RequestBuilder.get(RequestBuilder.constructHttpUrl(getEndPoint(), pathSegments,
        pathParameters));
    return createServiceCall(builder.build(), ResponseConverterUtils.getObject(LanguageModel.class));
  }

  /**
   * List custom language models.
   *
   * Lists information about all custom language models that are owned by an instance of the service. Use the `language`
   * parameter to see all custom language models for the specified language; omit the parameter to see all custom
   * language models for all languages. You must use credentials for the instance of the service that owns a model to
   * list information about it.
   *
   * @param listLanguageModelsOptions the {@link ListLanguageModelsOptions} containing the options for the call
   * @return a {@link ServiceCall} with a response type of {@link LanguageModels}
   */
  public ServiceCall<LanguageModels> listLanguageModels(ListLanguageModelsOptions listLanguageModelsOptions) {
    String[] pathSegments = { "v1/customizations" };
    RequestBuilder builder = RequestBuilder.get(RequestBuilder.constructHttpUrl(getEndPoint(), pathSegments));
    if (listLanguageModelsOptions != null) {
      if (listLanguageModelsOptions.language() != null) {
        builder.query("language", listLanguageModelsOptions.language());
      }
    }
    return createServiceCall(builder.build(), ResponseConverterUtils.getObject(LanguageModels.class));
  }

  /**
   * List custom language models.
   *
   * Lists information about all custom language models that are owned by an instance of the service. Use the `language`
   * parameter to see all custom language models for the specified language; omit the parameter to see all custom
   * language models for all languages. You must use credentials for the instance of the service that owns a model to
   * list information about it.
   *
   * @return a {@link ServiceCall} with a response type of {@link LanguageModels}
   */
  public ServiceCall<LanguageModels> listLanguageModels() {
    return listLanguageModels(null);
  }

  /**
   * Reset a custom language model.
   *
   * Resets a custom language model by removing all corpora and words from the model. Resetting a custom language model
   * initializes the model to its state when it was first created. Metadata such as the name and language of the model
   * are preserved, but the model's words resource is removed and must be re-created. You must use credentials for the
   * instance of the service that owns a model to reset it.
   *
   * @param resetLanguageModelOptions the {@link ResetLanguageModelOptions} containing the options for the call
   * @return a {@link ServiceCall} with a response type of Void
   */
  public ServiceCall<Void> resetLanguageModel(ResetLanguageModelOptions resetLanguageModelOptions) {
    Validator.notNull(resetLanguageModelOptions, "resetLanguageModelOptions cannot be null");
    String[] pathSegments = { "v1/customizations", "reset" };
    String[] pathParameters = { resetLanguageModelOptions.customizationId() };
    RequestBuilder builder = RequestBuilder.post(RequestBuilder.constructHttpUrl(getEndPoint(), pathSegments,
        pathParameters));
    return createServiceCall(builder.build(), ResponseConverterUtils.getVoid());
  }

  /**
   * Train a custom language model.
   *
   * Initiates the training of a custom language model with new corpora, custom words, or both. After adding, modifying,
   * or deleting corpora or words for a custom language model, use this method to begin the actual training of the model
   * on the latest data. You can specify whether the custom language model is to be trained with all words from its
   * words resource or only with words that were added or modified by the user. You must use credentials for the
   * instance of the service that owns a model to train it. The training method is asynchronous. It can take on the
   * order of minutes to complete depending on the amount of data on which the service is being trained and the current
   * load on the service. The method returns an HTTP 200 response code to indicate that the training process has begun.
   * You can monitor the status of the training by using the **List a custom language model** method to poll the model's
   * status. Use a loop to check the status every 10 seconds. The method returns a `Customization` object that includes
   * `status` and `progress` fields. A status of `available` means that the custom model is trained and ready to use.
   * The service cannot accept subsequent training requests, or requests to add new corpora or words, until the existing
   * request completes. Training can fail to start for the following reasons: * The service is currently handling
   * another request for the custom model, such as another training request or a request to add a corpus or words to the
   * model. * No training data (corpora or words) have been added to the custom model. * One or more words that were
   * added to the custom model have invalid sounds-like pronunciations that you must fix.
   *
   * @param trainLanguageModelOptions the {@link TrainLanguageModelOptions} containing the options for the call
   * @return a {@link ServiceCall} with a response type of Void
   */
  public ServiceCall<Void> trainLanguageModel(TrainLanguageModelOptions trainLanguageModelOptions) {
    Validator.notNull(trainLanguageModelOptions, "trainLanguageModelOptions cannot be null");
    String[] pathSegments = { "v1/customizations", "train" };
    String[] pathParameters = { trainLanguageModelOptions.customizationId() };
    RequestBuilder builder = RequestBuilder.post(RequestBuilder.constructHttpUrl(getEndPoint(), pathSegments,
        pathParameters));
    if (trainLanguageModelOptions.wordTypeToAdd() != null) {
      builder.query("word_type_to_add", trainLanguageModelOptions.wordTypeToAdd());
    }
    if (trainLanguageModelOptions.customizationWeight() != null) {
      builder.query("customization_weight", String.valueOf(trainLanguageModelOptions.customizationWeight()));
    }
    return createServiceCall(builder.build(), ResponseConverterUtils.getVoid());
  }

  /**
   * Upgrade a custom language model.
   *
   * Initiates the upgrade of a custom language model to the latest version of its base language model. The upgrade
   * method is asynchronous. It can take on the order of minutes to complete depending on the amount of data in the
   * custom model and the current load on the service. A custom model must be in the `ready` or `available` state to be
   * upgraded. You must use credentials for the instance of the service that owns a model to upgrade it. The method
   * returns an HTTP 200 response code to indicate that the upgrade process has begun successfully. You can monitor the
   * status of the upgrade by using the **List a custom language model** method to poll the model's status. Use a loop
   * to check the status every 10 seconds. While it is being upgraded, the custom model has the status `upgrading`. When
   * the upgrade is complete, the model resumes the status that it had prior to upgrade. The service cannot accept
   * subsequent requests for the model until the upgrade completes. For more information, see [Upgrading custom
   * models](https://console.bluemix.net/docs/services/speech-to-text/custom-upgrade.html).
   *
   * @param upgradeLanguageModelOptions the {@link UpgradeLanguageModelOptions} containing the options for the call
   * @return a {@link ServiceCall} with a response type of Void
   */
  public ServiceCall<Void> upgradeLanguageModel(UpgradeLanguageModelOptions upgradeLanguageModelOptions) {
    Validator.notNull(upgradeLanguageModelOptions, "upgradeLanguageModelOptions cannot be null");
    String[] pathSegments = { "v1/customizations", "upgrade_model" };
    String[] pathParameters = { upgradeLanguageModelOptions.customizationId() };
    RequestBuilder builder = RequestBuilder.post(RequestBuilder.constructHttpUrl(getEndPoint(), pathSegments,
        pathParameters));
    return createServiceCall(builder.build(), ResponseConverterUtils.getVoid());
  }

  /**
   * Add a corpus.
   *
   * Adds a single corpus text file of new training data to a custom language model. Use multiple requests to submit
   * multiple corpus text files. You must use credentials for the instance of the service that owns a model to add a
   * corpus to it. Note that adding a corpus does not affect the custom language model until you train the model for the
   * new data by using the **Train a custom language model** method. Submit a plain text file that contains sample
   * sentences from the domain of interest to enable the service to extract words in context. The more sentences you add
   * that represent the context in which speakers use words from the domain, the better the service's recognition
   * accuracy. For guidelines about adding a corpus text file and for information about how the service parses a corpus
   * file, see [Preparing a corpus text
   * file](https://console.bluemix.net/docs/services/speech-to-text/language-resource.html#prepareCorpus). The call
   * returns an HTTP 201 response code if the corpus is valid. The service then asynchronously processes the contents of
   * the corpus and automatically extracts new words that it finds. This can take on the order of a minute or two to
   * complete depending on the total number of words and the number of new words in the corpus, as well as the current
   * load on the service. You cannot submit requests to add additional corpora or words to the custom model, or to train
   * the model, until the service's analysis of the corpus for the current request completes. Use the **List a corpus**
   * method to check the status of the analysis. The service auto-populates the model's words resource with any word
   * that is not found in its base vocabulary; these are referred to as out-of-vocabulary (OOV) words. You can use the
   * **List custom words** method to examine the words resource, using other words method to eliminate typos and modify
   * how words are pronounced as needed. To add a corpus file that has the same name as an existing corpus, set the
   * `allow_overwrite` parameter to `true`; otherwise, the request fails. Overwriting an existing corpus causes the
   * service to process the corpus text file and extract OOV words anew. Before doing so, it removes any OOV words
   * associated with the existing corpus from the model's words resource unless they were also added by another corpus
   * or they have been modified in some way with the **Add custom words** or **Add a custom word** method. The service
   * limits the overall amount of data that you can add to a custom model to a maximum of 10 million total words from
   * all corpora combined. Also, you can add no more than 30 thousand new custom words to a model; this includes words
   * that the service extracts from corpora and words that you add directly.
   *
   * @param addCorpusOptions the {@link AddCorpusOptions} containing the options for the call
   * @return a {@link ServiceCall} with a response type of Void
   */
  public ServiceCall<Void> addCorpus(AddCorpusOptions addCorpusOptions) {
    Validator.notNull(addCorpusOptions, "addCorpusOptions cannot be null");
    String[] pathSegments = { "v1/customizations", "corpora" };
    String[] pathParameters = { addCorpusOptions.customizationId(), addCorpusOptions.corpusName() };
    RequestBuilder builder = RequestBuilder.post(RequestBuilder.constructHttpUrl(getEndPoint(), pathSegments,
        pathParameters));
    if (addCorpusOptions.allowOverwrite() != null) {
      builder.query("allow_overwrite", String.valueOf(addCorpusOptions.allowOverwrite()));
    }
    MultipartBody.Builder multipartBuilder = new MultipartBody.Builder();
    multipartBuilder.setType(MultipartBody.FORM);
    RequestBody corpusFileBody = RequestUtils.inputStreamBody(addCorpusOptions.corpusFile(), addCorpusOptions
        .corpusFileContentType());
    multipartBuilder.addFormDataPart("corpus_file", addCorpusOptions.corpusFilename(), corpusFileBody);
    builder.body(multipartBuilder.build());
    return createServiceCall(builder.build(), ResponseConverterUtils.getVoid());
  }

  /**
   * Delete a corpus.
   *
   * Deletes an existing corpus from a custom language model. The service removes any out-of-vocabulary (OOV) words
   * associated with the corpus from the custom model's words resource unless they were also added by another corpus or
   * they have been modified in some way with the **Add custom words** or **Add a custom word** method. Removing a
   * corpus does not affect the custom model until you train the model with the **Train a custom language model**
   * method. You must use credentials for the instance of the service that owns a model to delete its corpora.
   *
   * @param deleteCorpusOptions the {@link DeleteCorpusOptions} containing the options for the call
   * @return a {@link ServiceCall} with a response type of Void
   */
  public ServiceCall<Void> deleteCorpus(DeleteCorpusOptions deleteCorpusOptions) {
    Validator.notNull(deleteCorpusOptions, "deleteCorpusOptions cannot be null");
    String[] pathSegments = { "v1/customizations", "corpora" };
    String[] pathParameters = { deleteCorpusOptions.customizationId(), deleteCorpusOptions.corpusName() };
    RequestBuilder builder = RequestBuilder.delete(RequestBuilder.constructHttpUrl(getEndPoint(), pathSegments,
        pathParameters));
    return createServiceCall(builder.build(), ResponseConverterUtils.getVoid());
  }

  /**
   * List a corpus.
   *
   * Lists information about a corpus from a custom language model. The information includes the total number of words
   * and out-of-vocabulary (OOV) words, name, and status of the corpus. You must use credentials for the instance of the
   * service that owns a model to list its corpora.
   *
   * @param getCorpusOptions the {@link GetCorpusOptions} containing the options for the call
   * @return a {@link ServiceCall} with a response type of {@link Corpus}
   */
  public ServiceCall<Corpus> getCorpus(GetCorpusOptions getCorpusOptions) {
    Validator.notNull(getCorpusOptions, "getCorpusOptions cannot be null");
    String[] pathSegments = { "v1/customizations", "corpora" };
    String[] pathParameters = { getCorpusOptions.customizationId(), getCorpusOptions.corpusName() };
    RequestBuilder builder = RequestBuilder.get(RequestBuilder.constructHttpUrl(getEndPoint(), pathSegments,
        pathParameters));
    return createServiceCall(builder.build(), ResponseConverterUtils.getObject(Corpus.class));
  }

  /**
   * List corpora.
   *
   * Lists information about all corpora from a custom language model. The information includes the total number of
   * words and out-of-vocabulary (OOV) words, name, and status of each corpus. You must use credentials for the instance
   * of the service that owns a model to list its corpora.
   *
   * @param listCorporaOptions the {@link ListCorporaOptions} containing the options for the call
   * @return a {@link ServiceCall} with a response type of {@link Corpora}
   */
  public ServiceCall<Corpora> listCorpora(ListCorporaOptions listCorporaOptions) {
    Validator.notNull(listCorporaOptions, "listCorporaOptions cannot be null");
    String[] pathSegments = { "v1/customizations", "corpora" };
    String[] pathParameters = { listCorporaOptions.customizationId() };
    RequestBuilder builder = RequestBuilder.get(RequestBuilder.constructHttpUrl(getEndPoint(), pathSegments,
        pathParameters));
    return createServiceCall(builder.build(), ResponseConverterUtils.getObject(Corpora.class));
  }

  /**
   * Add a custom word.
   *
   * Adds a custom word to a custom language model. The service populates the words resource for a custom model with
   * out-of-vocabulary (OOV) words found in each corpus added to the model. You can use this method to add additional
   * words or to modify existing words in the words resource. You must use credentials for the instance of the service
   * that owns a model to add or modify a custom word for the model. Adding or modifying a custom word does not affect
   * the custom model until you train the model for the new data by using the **Train a custom language model** method.
   * Use the `word_name` parameter to specify the custom word that is to be added or modified. Use the `CustomWord`
   * object to provide one or both of the optional `sounds_like` and `display_as` fields for the word. * The
   * `sounds_like` field provides an array of one or more pronunciations for the word. Use the parameter to specify how
   * the word can be pronounced by users. Use the parameter for words that are difficult to pronounce, foreign words,
   * acronyms, and so on. For example, you might specify that the word `IEEE` can sound like `i triple e`. You can
   * specify a maximum of five sounds-like pronunciations for a word. For information about pronunciation rules, see
   * [Using the sounds_like
   * field](https://console.bluemix.net/docs/services/speech-to-text/language-resource.html#soundsLike). * The
   * `display_as` field provides a different way of spelling the word in a transcript. Use the parameter when you want
   * the word to appear different from its usual representation or from its spelling in corpora training data. For
   * example, you might indicate that the word `IBM(trademark)` is to be displayed as `IBM`. For more information, see
   * [Using the display_as
   * field](https://console.bluemix.net/docs/services/speech-to-text/language-resource.html#displayAs). If you add a
   * custom word that already exists in the words resource for the custom model, the new definition overwrites the
   * existing data for the word. If the service encounters an error, it does not add the word to the words resource. Use
   * the **List a custom word** method to review the word that you add.
   *
   * @param addWordOptions the {@link AddWordOptions} containing the options for the call
   * @return a {@link ServiceCall} with a response type of Void
   */
  public ServiceCall<Void> addWord(AddWordOptions addWordOptions) {
    Validator.notNull(addWordOptions, "addWordOptions cannot be null");
    String[] pathSegments = { "v1/customizations", "words" };
    String[] pathParameters = { addWordOptions.customizationId(), addWordOptions.wordName() };
    RequestBuilder builder = RequestBuilder.put(RequestBuilder.constructHttpUrl(getEndPoint(), pathSegments,
        pathParameters));
    final JsonObject contentJson = new JsonObject();
    if (addWordOptions.word() != null) {
      contentJson.addProperty("word", addWordOptions.word());
    }
    if (addWordOptions.soundsLike() != null) {
      contentJson.add("sounds_like", GsonSingleton.getGson().toJsonTree(addWordOptions.soundsLike()));
    }
    if (addWordOptions.displayAs() != null) {
      contentJson.addProperty("display_as", addWordOptions.displayAs());
    }
    builder.bodyJson(contentJson);
    return createServiceCall(builder.build(), ResponseConverterUtils.getVoid());
  }

  /**
   * Add custom words.
   *
   * Adds one or more custom words to a custom language model. The service populates the words resource for a custom
   * model with out-of-vocabulary (OOV) words found in each corpus added to the model. You can use this method to add
   * additional words or to modify existing words in the words resource. You must use credentials for the instance of
   * the service that owns a model to add or modify custom words for the model. Adding or modifying custom words does
   * not affect the custom model until you train the model for the new data by using the **Train a custom language
   * model** method. You add custom words by providing a `Words` object, which is an array of `Word` objects, one per
   * word. You must use the object's word parameter to identify the word that is to be added. You can also provide one
   * or both of the optional `sounds_like` and `display_as` fields for each word. * The `sounds_like` field provides an
   * array of one or more pronunciations for the word. Use the parameter to specify how the word can be pronounced by
   * users. Use the parameter for words that are difficult to pronounce, foreign words, acronyms, and so on. For
   * example, you might specify that the word `IEEE` can sound like `i triple e`. You can specify a maximum of five
   * sounds-like pronunciations for a word. For information about pronunciation rules, see [Using the sounds_like
   * field](https://console.bluemix.net/docs/services/speech-to-text/language-resource.html#soundsLike). * The
   * `display_as` field provides a different way of spelling the word in a transcript. Use the parameter when you want
   * the word to appear different from its usual representation or from its spelling in corpora training data. For
   * example, you might indicate that the word `IBM(trademark)` is to be displayed as `IBM`. For more information, see
   * [Using the display_as
   * field](https://console.bluemix.net/docs/services/speech-to-text/language-resource.html#displayAs). If you add a
   * custom word that already exists in the words resource for the custom model, the new definition overwrites the
   * existing data for the word. If the service encounters an error with the input data, it returns a failure code and
   * does not add any of the words to the words resource. The call returns an HTTP 201 response code if the input data
   * is valid. It then asynchronously processes the words to add them to the model's words resource. The time that it
   * takes for the analysis to complete depends on the number of new words that you add but is generally faster than
   * adding a corpus or training a model. You can monitor the status of the request by using the **List a custom
   * language model** method to poll the model's status. Use a loop to check the status every 10 seconds. The method
   * returns a `Customization` object that includes a `status` field. A status of `ready` means that the words have been
   * added to the custom model. The service cannot accept requests to add new corpora or words or to train the model
   * until the existing request completes. You can use the **List custom words** or **List a custom word** method to
   * review the words that you add. Words with an invalid `sounds_like` field include an `error` field that describes
   * the problem. You can use other words methods to correct errors, eliminate typos, and modify how words are
   * pronounced as needed.
   *
   * @param addWordsOptions the {@link AddWordsOptions} containing the options for the call
   * @return a {@link ServiceCall} with a response type of Void
   */
  public ServiceCall<Void> addWords(AddWordsOptions addWordsOptions) {
    Validator.notNull(addWordsOptions, "addWordsOptions cannot be null");
    String[] pathSegments = { "v1/customizations", "words" };
    String[] pathParameters = { addWordsOptions.customizationId() };
    RequestBuilder builder = RequestBuilder.post(RequestBuilder.constructHttpUrl(getEndPoint(), pathSegments,
        pathParameters));
    final JsonObject contentJson = new JsonObject();
    contentJson.add("words", GsonSingleton.getGson().toJsonTree(addWordsOptions.words()));
    builder.bodyJson(contentJson);
    return createServiceCall(builder.build(), ResponseConverterUtils.getVoid());
  }

  /**
   * Delete a custom word.
   *
   * Deletes a custom word from a custom language model. You can remove any word that you added to the custom model's
   * words resource via any means. However, if the word also exists in the service's base vocabulary, the service
   * removes only the custom pronunciation for the word; the word remains in the base vocabulary. Removing a custom word
   * does not affect the custom model until you train the model with the **Train a custom language model** method. You
   * must use credentials for the instance of the service that owns a model to delete its words.
   *
   * @param deleteWordOptions the {@link DeleteWordOptions} containing the options for the call
   * @return a {@link ServiceCall} with a response type of Void
   */
  public ServiceCall<Void> deleteWord(DeleteWordOptions deleteWordOptions) {
    Validator.notNull(deleteWordOptions, "deleteWordOptions cannot be null");
    String[] pathSegments = { "v1/customizations", "words" };
    String[] pathParameters = { deleteWordOptions.customizationId(), deleteWordOptions.wordName() };
    RequestBuilder builder = RequestBuilder.delete(RequestBuilder.constructHttpUrl(getEndPoint(), pathSegments,
        pathParameters));
    return createServiceCall(builder.build(), ResponseConverterUtils.getVoid());
  }

  /**
   * List a custom word.
   *
   * Lists information about a custom word from a custom language model. You must use credentials for the instance of
   * the service that owns a model to query information about its words.
   *
   * @param getWordOptions the {@link GetWordOptions} containing the options for the call
   * @return a {@link ServiceCall} with a response type of {@link Word}
   */
  public ServiceCall<Word> getWord(GetWordOptions getWordOptions) {
    Validator.notNull(getWordOptions, "getWordOptions cannot be null");
    String[] pathSegments = { "v1/customizations", "words" };
    String[] pathParameters = { getWordOptions.customizationId(), getWordOptions.wordName() };
    RequestBuilder builder = RequestBuilder.get(RequestBuilder.constructHttpUrl(getEndPoint(), pathSegments,
        pathParameters));
    return createServiceCall(builder.build(), ResponseConverterUtils.getObject(Word.class));
  }

  /**
   * List custom words.
   *
   * Lists information about custom words from a custom language model. You can list all words from the custom model's
   * words resource, only custom words that were added or modified by the user, or only out-of-vocabulary (OOV) words
   * that were extracted from corpora. You can also indicate the order in which the service is to return words; by
   * default, words are listed in ascending alphabetical order. You must use credentials for the instance of the service
   * that owns a model to query information about its words.
   *
   * @param listWordsOptions the {@link ListWordsOptions} containing the options for the call
   * @return a {@link ServiceCall} with a response type of {@link Words}
   */
  public ServiceCall<Words> listWords(ListWordsOptions listWordsOptions) {
    Validator.notNull(listWordsOptions, "listWordsOptions cannot be null");
    String[] pathSegments = { "v1/customizations", "words" };
    String[] pathParameters = { listWordsOptions.customizationId() };
    RequestBuilder builder = RequestBuilder.get(RequestBuilder.constructHttpUrl(getEndPoint(), pathSegments,
        pathParameters));
    if (listWordsOptions.wordType() != null) {
      builder.query("word_type", listWordsOptions.wordType());
    }
    if (listWordsOptions.sort() != null) {
      builder.query("sort", listWordsOptions.sort());
    }
    return createServiceCall(builder.build(), ResponseConverterUtils.getObject(Words.class));
  }

  /**
   * Create a custom acoustic model.
   *
   * Creates a new custom acoustic model for a specified base model. The custom acoustic model can be used only with the
   * base model for which it is created. The model is owned by the instance of the service whose credentials are used to
   * create it.
   *
   * @param createAcousticModelOptions the {@link CreateAcousticModelOptions} containing the options for the call
   * @return a {@link ServiceCall} with a response type of {@link AcousticModel}
   */
  public ServiceCall<AcousticModel> createAcousticModel(CreateAcousticModelOptions createAcousticModelOptions) {
    Validator.notNull(createAcousticModelOptions, "createAcousticModelOptions cannot be null");
    String[] pathSegments = { "v1/acoustic_customizations" };
    RequestBuilder builder = RequestBuilder.post(RequestBuilder.constructHttpUrl(getEndPoint(), pathSegments));
    final JsonObject contentJson = new JsonObject();
    contentJson.addProperty("name", createAcousticModelOptions.name());
    contentJson.addProperty("base_model_name", createAcousticModelOptions.baseModelName());
    if (createAcousticModelOptions.description() != null) {
      contentJson.addProperty("description", createAcousticModelOptions.description());
    }
    builder.bodyJson(contentJson);
    return createServiceCall(builder.build(), ResponseConverterUtils.getObject(AcousticModel.class));
  }

  /**
   * Delete a custom acoustic model.
   *
   * Deletes an existing custom acoustic model. The custom model cannot be deleted if another request, such as adding an
   * audio resource to the model, is currently being processed. You must use credentials for the instance of the service
   * that owns a model to delete it.
   *
   * @param deleteAcousticModelOptions the {@link DeleteAcousticModelOptions} containing the options for the call
   * @return a {@link ServiceCall} with a response type of Void
   */
  public ServiceCall<Void> deleteAcousticModel(DeleteAcousticModelOptions deleteAcousticModelOptions) {
    Validator.notNull(deleteAcousticModelOptions, "deleteAcousticModelOptions cannot be null");
    String[] pathSegments = { "v1/acoustic_customizations" };
    String[] pathParameters = { deleteAcousticModelOptions.customizationId() };
    RequestBuilder builder = RequestBuilder.delete(RequestBuilder.constructHttpUrl(getEndPoint(), pathSegments,
        pathParameters));
    return createServiceCall(builder.build(), ResponseConverterUtils.getVoid());
  }

  /**
   * List a custom acoustic model.
   *
   * Lists information about a specified custom acoustic model. You must use credentials for the instance of the service
   * that owns a model to list information about it.
   *
   * @param getAcousticModelOptions the {@link GetAcousticModelOptions} containing the options for the call
   * @return a {@link ServiceCall} with a response type of {@link AcousticModel}
   */
  public ServiceCall<AcousticModel> getAcousticModel(GetAcousticModelOptions getAcousticModelOptions) {
    Validator.notNull(getAcousticModelOptions, "getAcousticModelOptions cannot be null");
    String[] pathSegments = { "v1/acoustic_customizations" };
    String[] pathParameters = { getAcousticModelOptions.customizationId() };
    RequestBuilder builder = RequestBuilder.get(RequestBuilder.constructHttpUrl(getEndPoint(), pathSegments,
        pathParameters));
    return createServiceCall(builder.build(), ResponseConverterUtils.getObject(AcousticModel.class));
  }

  /**
   * List custom acoustic models.
   *
   * Lists information about all custom acoustic models that are owned by an instance of the service. Use the `language`
   * parameter to see all custom acoustic models for the specified language; omit the parameter to see all custom
   * acoustic models for all languages. You must use credentials for the instance of the service that owns a model to
   * list information about it.
   *
   * @param listAcousticModelsOptions the {@link ListAcousticModelsOptions} containing the options for the call
   * @return a {@link ServiceCall} with a response type of {@link AcousticModels}
   */
  public ServiceCall<AcousticModels> listAcousticModels(ListAcousticModelsOptions listAcousticModelsOptions) {
    String[] pathSegments = { "v1/acoustic_customizations" };
    RequestBuilder builder = RequestBuilder.get(RequestBuilder.constructHttpUrl(getEndPoint(), pathSegments));
    if (listAcousticModelsOptions != null) {
      if (listAcousticModelsOptions.language() != null) {
        builder.query("language", listAcousticModelsOptions.language());
      }
    }
    return createServiceCall(builder.build(), ResponseConverterUtils.getObject(AcousticModels.class));
  }

  /**
   * List custom acoustic models.
   *
   * Lists information about all custom acoustic models that are owned by an instance of the service. Use the `language`
   * parameter to see all custom acoustic models for the specified language; omit the parameter to see all custom
   * acoustic models for all languages. You must use credentials for the instance of the service that owns a model to
   * list information about it.
   *
   * @return a {@link ServiceCall} with a response type of {@link AcousticModels}
   */
  public ServiceCall<AcousticModels> listAcousticModels() {
    return listAcousticModels(null);
  }

  /**
   * Reset a custom acoustic model.
   *
   * Resets a custom acoustic model by removing all audio resources from the model. Resetting a custom acoustic model
   * initializes the model to its state when it was first created. Metadata such as the name and language of the model
   * are preserved, but the model's audio resources are removed and must be re-created. You must use credentials for the
   * instance of the service that owns a model to reset it.
   *
   * @param resetAcousticModelOptions the {@link ResetAcousticModelOptions} containing the options for the call
   * @return a {@link ServiceCall} with a response type of Void
   */
  public ServiceCall<Void> resetAcousticModel(ResetAcousticModelOptions resetAcousticModelOptions) {
    Validator.notNull(resetAcousticModelOptions, "resetAcousticModelOptions cannot be null");
    String[] pathSegments = { "v1/acoustic_customizations", "reset" };
    String[] pathParameters = { resetAcousticModelOptions.customizationId() };
    RequestBuilder builder = RequestBuilder.post(RequestBuilder.constructHttpUrl(getEndPoint(), pathSegments,
        pathParameters));
    return createServiceCall(builder.build(), ResponseConverterUtils.getVoid());
  }

  /**
   * Train a custom acoustic model.
   *
   * Initiates the training of a custom acoustic model with new or changed audio resources. After adding or deleting
   * audio resources for a custom acoustic model, use this method to begin the actual training of the model on the
   * latest audio data. The custom acoustic model does not reflect its changed data until you train it. You must use
   * credentials for the instance of the service that owns a model to train it. The training method is asynchronous. It
   * can take on the order of minutes or hours to complete depending on the total amount of audio data on which the
   * custom acoustic model is being trained and the current load on the service. Typically, training a custom acoustic
   * model takes approximately two to four times the length of its audio data. The range of time depends on the model
   * being trained and the nature of the audio, such as whether the audio is clean or noisy. The method returns an HTTP
   * 200 response code to indicate that the training process has begun. You can monitor the status of the training by
   * using the **List a custom acoustic model** method to poll the model's status. Use a loop to check the status once a
   * minute. The method returns an `Customization` object that includes `status` and `progress` fields. A status of
   * `available` indicates that the custom model is trained and ready to use. The service cannot accept subsequent
   * training requests, or requests to add new audio resources, until the existing request completes. You can use the
   * optional `custom_language_model_id` parameter to specify the GUID of a separately created custom language model
   * that is to be used during training. Specify a custom language model if you have verbatim transcriptions of the
   * audio files that you have added to the custom model or you have either corpora (text files) or a list of words that
   * are relevant to the contents of the audio files. For information about creating a separate custom language model,
   * see [Creating a custom language
   * model](https://console.bluemix.net/docs/services/speech-to-text/language-create.html). Training can fail to start
   * for the following reasons: * The service is currently handling another request for the custom model, such as
   * another training request or a request to add audio resources to the model. * The custom model contains less than 10
   * minutes or more than 50 hours of audio data. * One or more of the custom model's audio resources is invalid.
   *
   * @param trainAcousticModelOptions the {@link TrainAcousticModelOptions} containing the options for the call
   * @return a {@link ServiceCall} with a response type of Void
   */
  public ServiceCall<Void> trainAcousticModel(TrainAcousticModelOptions trainAcousticModelOptions) {
    Validator.notNull(trainAcousticModelOptions, "trainAcousticModelOptions cannot be null");
    String[] pathSegments = { "v1/acoustic_customizations", "train" };
    String[] pathParameters = { trainAcousticModelOptions.customizationId() };
    RequestBuilder builder = RequestBuilder.post(RequestBuilder.constructHttpUrl(getEndPoint(), pathSegments,
        pathParameters));
    if (trainAcousticModelOptions.customLanguageModelId() != null) {
      builder.query("custom_language_model_id", trainAcousticModelOptions.customLanguageModelId());
    }
    return createServiceCall(builder.build(), ResponseConverterUtils.getVoid());
  }

  /**
   * Upgrade a custom acoustic model.
   *
   * Initiates the upgrade of a custom acoustic model to the latest version of its base language model. The upgrade
   * method is asynchronous. It can take on the order of minutes or hours to complete depending on the amount of data in
   * the custom model and the current load on the service; typically, upgrade takes approximately twice the length of
   * the total audio contained in the custom model. A custom model must be in the `ready` or `available` state to be
   * upgraded. You must use credentials for the instance of the service that owns a model to upgrade it. The method
   * returns an HTTP 200 response code to indicate that the upgrade process has begun successfully. You can monitor the
   * status of the upgrade by using the **List a custom acoustic model** method to poll the model's status. Use a loop
   * to check the status once a minute. While it is being upgraded, the custom model has the status `upgrading`. When
   * the upgrade is complete, the model resumes the status that it had prior to upgrade. The service cannot accept
   * subsequent requests for the model until the upgrade completes. If the custom acoustic model was trained with a
   * separately created custom language model, you must use the `custom_language_model_id` parameter to specify the GUID
   * of that custom language model. The custom language model must be upgraded before the custom acoustic model can be
   * upgraded. Omit the parameter if the custom acoustic model was not trained with a custom language model. For more
   * information, see [Upgrading custom
   * models](https://console.bluemix.net/docs/services/speech-to-text/custom-upgrade.html).
   *
   * @param upgradeAcousticModelOptions the {@link UpgradeAcousticModelOptions} containing the options for the call
   * @return a {@link ServiceCall} with a response type of Void
   */
  public ServiceCall<Void> upgradeAcousticModel(UpgradeAcousticModelOptions upgradeAcousticModelOptions) {
    Validator.notNull(upgradeAcousticModelOptions, "upgradeAcousticModelOptions cannot be null");
    String[] pathSegments = { "v1/acoustic_customizations", "upgrade_model" };
    String[] pathParameters = { upgradeAcousticModelOptions.customizationId() };
    RequestBuilder builder = RequestBuilder.post(RequestBuilder.constructHttpUrl(getEndPoint(), pathSegments,
        pathParameters));
    if (upgradeAcousticModelOptions.customLanguageModelId() != null) {
      builder.query("custom_language_model_id", upgradeAcousticModelOptions.customLanguageModelId());
    }
    return createServiceCall(builder.build(), ResponseConverterUtils.getVoid());
  }

  /**
   * Add an audio resource.
   *
   * Adds an audio resource to a custom acoustic model. Add audio content that reflects the acoustic characteristics of
   * the audio that you plan to transcribe. You must use credentials for the instance of the service that owns a model
   * to add an audio resource to it. Adding audio data does not affect the custom acoustic model until you train the
   * model for the new data by using the **Train a custom acoustic model** method. You can add individual audio files or
   * an archive file that contains multiple audio files. Adding multiple audio files via a single archive file is
   * significantly more efficient than adding each file individually. * You can add an individual audio file in any
   * format that the service supports for speech recognition. Use the `Content-Type` header to specify the format of the
   * audio file. * You can add an archive file (**.zip** or **.tar.gz** file) that contains audio files in any format
   * that the service supports for speech recognition. All audio files added with the same archive file must have the
   * same audio format. Use the `Content-Type` header to specify the archive type, `application/zip` or
   * `application/gzip`. Use the `Contained-Content-Type` header to specify the format of the contained audio files; the
   * default format is `audio/wav`. You can use this method to add any number of audio resources to a custom model by
   * calling the method once for each audio or archive file. But the addition of one audio resource must be fully
   * complete before you can add another. You must add a minimum of 10 minutes and a maximum of 50 hours of audio that
   * includes speech, not just silence, to a custom acoustic model before you can train it. No audio resource, audio- or
   * archive-type, can be larger than 100 MB. The method is asynchronous. It can take several seconds to complete
   * depending on the duration of the audio and, in the case of an archive file, the total number of audio files being
   * processed. The service returns a 201 response code if the audio is valid. It then asynchronously analyzes the
   * contents of the audio file or files and automatically extracts information about the audio such as its length,
   * sampling rate, and encoding. You cannot submit requests to add additional audio resources to a custom acoustic
   * model, or to train the model, until the service's analysis of all audio files for the current request completes. To
   * determine the status of the service's analysis of the audio, use the **List an audio resource** method to poll the
   * status of the audio. The method accepts the GUID of the custom model and the name of the audio resource, and it
   * returns the status of the resource. Use a loop to check the status of the audio every few seconds until it becomes
   * `ok`. **Note:** The sampling rate of an audio file must match the sampling rate of the base model for the custom
   * model: for broadband models, at least 16 kHz; for narrowband models, at least 8 kHz. If the sampling rate of the
   * audio is higher than the minimum required rate, the service down-samples the audio to the appropriate rate. If the
   * sampling rate of the audio is lower than the minimum required rate, the service labels the audio file as `invalid`.
   *
   * @param addAudioOptions the {@link AddAudioOptions} containing the options for the call
   * @return a {@link ServiceCall} with a response type of Void
   */
  public ServiceCall<Void> addAudio(AddAudioOptions addAudioOptions) {
    Validator.notNull(addAudioOptions, "addAudioOptions cannot be null");
    String[] pathSegments = { "v1/acoustic_customizations", "audio" };
    String[] pathParameters = { addAudioOptions.customizationId(), addAudioOptions.audioName() };
    RequestBuilder builder = RequestBuilder.post(RequestBuilder.constructHttpUrl(getEndPoint(), pathSegments,
        pathParameters));
    builder.header("Content-Type", addAudioOptions.contentType());
    if (addAudioOptions.containedContentType() != null) {
      builder.header("Contained-Content-Type", addAudioOptions.containedContentType());
    }
    if (addAudioOptions.allowOverwrite() != null) {
      builder.query("allow_overwrite", String.valueOf(addAudioOptions.allowOverwrite()));
    }
    builder.body(InputStreamRequestBody.create(MediaType.parse(addAudioOptions.contentType()), addAudioOptions
        .audioResource()));
    return createServiceCall(builder.build(), ResponseConverterUtils.getVoid());
  }

  /**
   * Delete an audio resource.
   *
   * Deletes an existing audio resource from a custom acoustic model. Deleting an archive-type audio resource removes
   * the entire archive of files; the current interface does not allow deletion of individual files from an archive
   * resource. Removing an audio resource does not affect the custom model until you train the model on its updated data
   * by using the **Train a custom acoustic model** method. You must use credentials for the instance of the service
   * that owns a model to delete its audio resources.
   *
   * @param deleteAudioOptions the {@link DeleteAudioOptions} containing the options for the call
   * @return a {@link ServiceCall} with a response type of Void
   */
  public ServiceCall<Void> deleteAudio(DeleteAudioOptions deleteAudioOptions) {
    Validator.notNull(deleteAudioOptions, "deleteAudioOptions cannot be null");
    String[] pathSegments = { "v1/acoustic_customizations", "audio" };
    String[] pathParameters = { deleteAudioOptions.customizationId(), deleteAudioOptions.audioName() };
    RequestBuilder builder = RequestBuilder.delete(RequestBuilder.constructHttpUrl(getEndPoint(), pathSegments,
        pathParameters));
    return createServiceCall(builder.build(), ResponseConverterUtils.getVoid());
  }

  /**
   * List an audio resource.
   *
   * Lists information about an audio resource from a custom acoustic model. The method returns an `AudioListing` object
   * whose fields depend on the type of audio resource you specify with the method's `audio_name` parameter: * **For an
   * audio-type resource,** the object's fields match those of an `AudioResource` object: `duration`, `name`, `details`,
   * and `status`. * **For an archive-type resource,** the object includes a `container` field whose fields match those
   * of an `AudioResource` object. It also includes an `audio` field, which contains an array of `AudioResource` objects
   * that provides information about the audio files that are contained in the archive. The information includes the
   * status of the specified audio resource, which is important for checking the service's analysis of the resource in
   * response to a request to add it to the custom model. You must use credentials for the instance of the service that
   * owns a model to list its audio resources.
   *
   * @param getAudioOptions the {@link GetAudioOptions} containing the options for the call
   * @return a {@link ServiceCall} with a response type of {@link AudioListing}
   */
  public ServiceCall<AudioListing> getAudio(GetAudioOptions getAudioOptions) {
    Validator.notNull(getAudioOptions, "getAudioOptions cannot be null");
    String[] pathSegments = { "v1/acoustic_customizations", "audio" };
    String[] pathParameters = { getAudioOptions.customizationId(), getAudioOptions.audioName() };
    RequestBuilder builder = RequestBuilder.get(RequestBuilder.constructHttpUrl(getEndPoint(), pathSegments,
        pathParameters));
    return createServiceCall(builder.build(), ResponseConverterUtils.getObject(AudioListing.class));
  }

  /**
   * List audio resources.
   *
   * Lists information about all audio resources from a custom acoustic model. The information includes the name of the
   * resource and information about its audio data, such as its duration. It also includes the status of the audio
   * resource, which is important for checking the service's analysis of the resource in response to a request to add it
   * to the custom acoustic model. You must use credentials for the instance of the service that owns a model to list
   * its audio resources.
   *
   * @param listAudioOptions the {@link ListAudioOptions} containing the options for the call
   * @return a {@link ServiceCall} with a response type of {@link AudioResources}
   */
  public ServiceCall<AudioResources> listAudio(ListAudioOptions listAudioOptions) {
    Validator.notNull(listAudioOptions, "listAudioOptions cannot be null");
    String[] pathSegments = { "v1/acoustic_customizations", "audio" };
    String[] pathParameters = { listAudioOptions.customizationId() };
    RequestBuilder builder = RequestBuilder.get(RequestBuilder.constructHttpUrl(getEndPoint(), pathSegments,
        pathParameters));
    return createServiceCall(builder.build(), ResponseConverterUtils.getObject(AudioResources.class));
  }

}<|MERGE_RESOLUTION|>--- conflicted
+++ resolved
@@ -121,7 +121,6 @@
   }
 
   /**
-<<<<<<< HEAD
    * Instantiates a new `SpeechToText` with IAM. Note that if the access token is specified in the iamOptions,
    * you accept responsibility for managing the access token yourself. You must set a new access token before this one
    * expires. Failing to do so will result in authentication errors after this token expires.
@@ -135,9 +134,6 @@
 
   /**
    * Retrieves information about the model.
-=======
-   * Get a model.
->>>>>>> c0ba4aac
    *
    * Retrieves information about a single specified language model that is available for use with the service. The
    * information includes the name of the model and its minimum sampling rate in Hertz, among other things.
